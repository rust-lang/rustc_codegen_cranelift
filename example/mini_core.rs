#![feature(
    no_core,
    lang_items,
    intrinsics,
    unboxed_closures,
    extern_types,
    decl_macro,
    rustc_attrs,
    rustc_private,
    transparent_unions,
    auto_traits,
    freeze_impls,
    thread_local
)]
#![no_core]
#![allow(dead_code, internal_features, ambiguous_wide_pointer_comparisons)]

#[lang = "pointee_sized"]
pub trait PointeeSized {}

#[lang = "meta_sized"]
pub trait MetaSized: PointeeSized {}

#[lang = "sized"]
pub trait Sized: MetaSized {}

#[lang = "destruct"]
pub trait Destruct {}

#[lang = "tuple_trait"]
pub trait Tuple {}

#[lang = "unsize"]
pub trait Unsize<T: PointeeSized>: PointeeSized {}

#[lang = "coerce_unsized"]
pub trait CoerceUnsized<T> {}

impl<'a, 'b: 'a, T: PointeeSized + Unsize<U>, U: PointeeSized> CoerceUnsized<&'a U> for &'b T {}
impl<'a, T: PointeeSized + Unsize<U>, U: PointeeSized> CoerceUnsized<&'a mut U> for &'a mut T {}
impl<T: PointeeSized + Unsize<U>, U: PointeeSized> CoerceUnsized<*const U> for *const T {}
impl<T: PointeeSized + Unsize<U>, U: PointeeSized> CoerceUnsized<*mut U> for *mut T {}

#[lang = "dispatch_from_dyn"]
pub trait DispatchFromDyn<T> {}

// &T -> &U
impl<'a, T: PointeeSized + Unsize<U>, U: PointeeSized> DispatchFromDyn<&'a U> for &'a T {}
// &mut T -> &mut U
impl<'a, T: PointeeSized + Unsize<U>, U: PointeeSized> DispatchFromDyn<&'a mut U> for &'a mut T {}
// *const T -> *const U
impl<T: PointeeSized + Unsize<U>, U: PointeeSized> DispatchFromDyn<*const U> for *const T {}
// *mut T -> *mut U
impl<T: PointeeSized + Unsize<U>, U: PointeeSized> DispatchFromDyn<*mut U> for *mut T {}
impl<T: MetaSized + Unsize<U>, U: MetaSized> DispatchFromDyn<Box<U>> for Box<T> {}

#[lang = "legacy_receiver"]
pub trait LegacyReceiver {}

impl<T: PointeeSized> LegacyReceiver for &T {}
impl<T: PointeeSized> LegacyReceiver for &mut T {}
impl<T: MetaSized> LegacyReceiver for Box<T> {}

#[lang = "copy"]
pub trait Copy {}

#[lang = "bikeshed_guaranteed_no_drop"]
pub trait BikeshedGuaranteedNoDrop {}

impl Copy for bool {}
impl Copy for u8 {}
impl Copy for u16 {}
impl Copy for u32 {}
impl Copy for u64 {}
impl Copy for u128 {}
impl Copy for usize {}
impl Copy for i8 {}
impl Copy for i16 {}
impl Copy for i32 {}
impl Copy for isize {}
impl Copy for f32 {}
impl Copy for f64 {}
impl Copy for char {}
impl<'a, T: PointeeSized> Copy for &'a T {}
impl<T: PointeeSized> Copy for *const T {}
impl<T: PointeeSized> Copy for *mut T {}
impl<T: Copy> Copy for Option<T> {}

#[lang = "sync"]
pub unsafe trait Sync {}

unsafe impl Sync for bool {}
unsafe impl Sync for u8 {}
unsafe impl Sync for u16 {}
unsafe impl Sync for u32 {}
unsafe impl Sync for u64 {}
unsafe impl Sync for usize {}
unsafe impl Sync for i8 {}
unsafe impl Sync for i16 {}
unsafe impl Sync for i32 {}
unsafe impl Sync for isize {}
unsafe impl Sync for char {}
unsafe impl Sync for f32 {}
unsafe impl<'a, T: PointeeSized> Sync for &'a T {}
unsafe impl<T: Sync, const N: usize> Sync for [T; N] {}

#[lang = "freeze"]
unsafe auto trait Freeze {}

unsafe impl<T: PointeeSized> Freeze for PhantomData<T> {}
unsafe impl<T: PointeeSized> Freeze for *const T {}
unsafe impl<T: PointeeSized> Freeze for *mut T {}
unsafe impl<T: PointeeSized> Freeze for &T {}
unsafe impl<T: PointeeSized> Freeze for &mut T {}

#[lang = "structural_peq"]
pub trait StructuralPartialEq {}

#[lang = "not"]
pub trait Not {
    type Output;

    fn not(self) -> Self::Output;
}

impl Not for bool {
    type Output = bool;

    fn not(self) -> bool {
        !self
    }
}

#[lang = "mul"]
pub trait Mul<RHS = Self> {
    type Output;

    #[must_use]
    fn mul(self, rhs: RHS) -> Self::Output;
}

impl Mul for u8 {
    type Output = Self;

    fn mul(self, rhs: Self) -> Self::Output {
        self * rhs
    }
}

impl Mul for usize {
    type Output = Self;

    fn mul(self, rhs: Self) -> Self::Output {
        self * rhs
    }
}

#[lang = "add"]
pub trait Add<RHS = Self> {
    type Output;

    fn add(self, rhs: RHS) -> Self::Output;
}

impl Add for u8 {
    type Output = Self;

    fn add(self, rhs: Self) -> Self {
        self + rhs
    }
}

impl Add for i8 {
    type Output = Self;

    fn add(self, rhs: Self) -> Self {
        self + rhs
    }
}

impl Add for usize {
    type Output = Self;

    fn add(self, rhs: Self) -> Self {
        self + rhs
    }
}

#[lang = "sub"]
pub trait Sub<RHS = Self> {
    type Output;

    fn sub(self, rhs: RHS) -> Self::Output;
}

impl Sub for usize {
    type Output = Self;

    fn sub(self, rhs: Self) -> Self {
        self - rhs
    }
}

impl Sub for u8 {
    type Output = Self;

    fn sub(self, rhs: Self) -> Self {
        self - rhs
    }
}

impl Sub for i8 {
    type Output = Self;

    fn sub(self, rhs: Self) -> Self {
        self - rhs
    }
}

impl Sub for i16 {
    type Output = Self;

    fn sub(self, rhs: Self) -> Self {
        self - rhs
    }
}

#[lang = "rem"]
pub trait Rem<RHS = Self> {
    type Output;

    fn rem(self, rhs: RHS) -> Self::Output;
}

impl Rem for usize {
    type Output = Self;

    fn rem(self, rhs: Self) -> Self {
        self % rhs
    }
}

#[lang = "bitor"]
pub trait BitOr<RHS = Self> {
    type Output;

    #[must_use]
    fn bitor(self, rhs: RHS) -> Self::Output;
}

impl BitOr for bool {
    type Output = bool;

    fn bitor(self, rhs: bool) -> bool {
        self | rhs
    }
}

impl<'a> BitOr<bool> for &'a bool {
    type Output = bool;

    fn bitor(self, rhs: bool) -> bool {
        *self | rhs
    }
}

#[lang = "eq"]
pub trait PartialEq<Rhs: ?Sized = Self> {
    fn eq(&self, other: &Rhs) -> bool;
    fn ne(&self, other: &Rhs) -> bool;
}

impl PartialEq for u8 {
    fn eq(&self, other: &u8) -> bool {
        (*self) == (*other)
    }
    fn ne(&self, other: &u8) -> bool {
        (*self) != (*other)
    }
}

impl PartialEq for u16 {
    fn eq(&self, other: &u16) -> bool {
        (*self) == (*other)
    }
    fn ne(&self, other: &u16) -> bool {
        (*self) != (*other)
    }
}

impl PartialEq for u32 {
    fn eq(&self, other: &u32) -> bool {
        (*self) == (*other)
    }
    fn ne(&self, other: &u32) -> bool {
        (*self) != (*other)
    }
}

impl PartialEq for u64 {
    fn eq(&self, other: &u64) -> bool {
        (*self) == (*other)
    }
    fn ne(&self, other: &u64) -> bool {
        (*self) != (*other)
    }
}

impl PartialEq for u128 {
    fn eq(&self, other: &u128) -> bool {
        (*self) == (*other)
    }
    fn ne(&self, other: &u128) -> bool {
        (*self) != (*other)
    }
}

impl PartialEq for usize {
    fn eq(&self, other: &usize) -> bool {
        (*self) == (*other)
    }
    fn ne(&self, other: &usize) -> bool {
        (*self) != (*other)
    }
}

impl PartialEq for i8 {
    fn eq(&self, other: &i8) -> bool {
        (*self) == (*other)
    }
    fn ne(&self, other: &i8) -> bool {
        (*self) != (*other)
    }
}

impl PartialEq for i32 {
    fn eq(&self, other: &i32) -> bool {
        (*self) == (*other)
    }
    fn ne(&self, other: &i32) -> bool {
        (*self) != (*other)
    }
}

impl PartialEq for isize {
    fn eq(&self, other: &isize) -> bool {
        (*self) == (*other)
    }
    fn ne(&self, other: &isize) -> bool {
        (*self) != (*other)
    }
}

impl PartialEq for char {
    fn eq(&self, other: &char) -> bool {
        (*self) == (*other)
    }
    fn ne(&self, other: &char) -> bool {
        (*self) != (*other)
    }
}

impl<T: ?Sized> PartialEq for *const T {
    fn eq(&self, other: &*const T) -> bool {
        *self == *other
    }
    fn ne(&self, other: &*const T) -> bool {
        *self != *other
    }
}

impl<T: PartialEq> PartialEq for Option<T> {
    fn eq(&self, other: &Self) -> bool {
        match (self, other) {
            (Some(lhs), Some(rhs)) => *lhs == *rhs,
            (None, None) => true,
            _ => false,
        }
    }

    fn ne(&self, other: &Self) -> bool {
        match (self, other) {
            (Some(lhs), Some(rhs)) => *lhs != *rhs,
            (None, None) => false,
            _ => true,
        }
    }
}

#[lang = "shl"]
pub trait Shl<RHS = Self> {
    type Output;

    #[must_use]
    fn shl(self, rhs: RHS) -> Self::Output;
}

impl Shl for u128 {
    type Output = u128;

    fn shl(self, rhs: u128) -> u128 {
        self << rhs
    }
}

#[lang = "neg"]
pub trait Neg {
    type Output;

    fn neg(self) -> Self::Output;
}

impl Neg for i8 {
    type Output = i8;

    fn neg(self) -> i8 {
        -self
    }
}

impl Neg for i16 {
    type Output = i16;

    fn neg(self) -> i16 {
        self
    }
}

impl Neg for isize {
    type Output = isize;

    fn neg(self) -> isize {
        -self
    }
}

impl Neg for f32 {
    type Output = f32;

    fn neg(self) -> f32 {
        -self
    }
}

pub enum Option<T> {
    Some(T),
    None,
}

pub use Option::*;

#[lang = "phantom_data"]
pub struct PhantomData<T: PointeeSized>;

#[lang = "fn_once"]
#[rustc_paren_sugar]
pub trait FnOnce<Args: Tuple> {
    #[lang = "fn_once_output"]
    type Output;

    extern "rust-call" fn call_once(self, args: Args) -> Self::Output;
}

#[lang = "fn_mut"]
#[rustc_paren_sugar]
pub trait FnMut<Args: Tuple>: FnOnce<Args> {
    extern "rust-call" fn call_mut(&mut self, args: Args) -> Self::Output;
}

#[lang = "panic"]
#[track_caller]
pub fn panic(_msg: &'static str) -> ! {
    unsafe {
        libc::puts("Panicking\n\0" as *const str as *const i8);
        intrinsics::abort();
    }
}

macro_rules! panic_const {
    ($($lang:ident = $message:expr,)+) => {
        pub mod panic_const {
            use super::*;

            $(
                #[track_caller]
                #[lang = stringify!($lang)]
                pub fn $lang() -> ! {
                    panic($message);
                }
            )+
        }
    }
}

panic_const! {
    panic_const_add_overflow = "attempt to add with overflow",
    panic_const_sub_overflow = "attempt to subtract with overflow",
    panic_const_mul_overflow = "attempt to multiply with overflow",
    panic_const_div_overflow = "attempt to divide with overflow",
    panic_const_rem_overflow = "attempt to calculate the remainder with overflow",
    panic_const_neg_overflow = "attempt to negate with overflow",
    panic_const_shr_overflow = "attempt to shift right with overflow",
    panic_const_shl_overflow = "attempt to shift left with overflow",
    panic_const_div_by_zero = "attempt to divide by zero",
    panic_const_rem_by_zero = "attempt to calculate the remainder with a divisor of zero",
}

#[lang = "panic_bounds_check"]
#[track_caller]
fn panic_bounds_check(index: usize, len: usize) -> ! {
    unsafe {
        libc::printf(
            "index out of bounds: the len is %d but the index is %d\n\0" as *const str as *const i8,
            len,
            index,
        );
        intrinsics::abort();
    }
}

#[lang = "panic_cannot_unwind"]
#[track_caller]
fn panic_cannot_unwind() -> ! {
    unsafe {
        libc::puts("panic in a function that cannot unwind\n\0" as *const str as *const i8);
        intrinsics::abort();
    }
}

#[lang = "eh_personality"]
// FIXME personality signature depends on target
fn eh_personality(
    _version: i32,
    _actions: i32,
    _exception_class: u64,
    _exception_object: *mut (),
    _context: *mut (),
) -> i32 {
    loop {}
}

#[lang = "panic_in_cleanup"]
fn panic_in_cleanup() -> ! {
    loop {}
}

#[cfg(all(unix, not(target_vendor = "apple")))]
#[link(name = "gcc_s")]
unsafe extern "C" {
    fn _Unwind_Resume(exc: *mut ()) -> !;
}

#[lang = "drop_in_place"]
#[allow(unconditional_recursion)]
pub unsafe fn drop_in_place<T: ?Sized>(to_drop: *mut T) {
    // Code here does not matter - this is replaced by the
    // real drop glue by the compiler.
    unsafe {
        drop_in_place(to_drop);
    }
}

#[lang = "unpin"]
pub auto trait Unpin {}

#[lang = "deref"]
pub trait Deref {
    type Target: ?Sized;

    fn deref(&self) -> &Self::Target;
}

#[repr(transparent)]
#[rustc_layout_scalar_valid_range_start(1)]
#[rustc_nonnull_optimization_guaranteed]
pub struct NonNull<T: PointeeSized>(pub *const T);

impl<T: PointeeSized, U: PointeeSized> CoerceUnsized<NonNull<U>> for NonNull<T> where T: Unsize<U> {}
impl<T: PointeeSized, U: PointeeSized> DispatchFromDyn<NonNull<U>> for NonNull<T> where T: Unsize<U> {}

pub struct Unique<T: PointeeSized> {
    pub pointer: NonNull<T>,
    pub _marker: PhantomData<T>,
}

impl<T: PointeeSized, U: PointeeSized> CoerceUnsized<Unique<U>> for Unique<T> where T: Unsize<U> {}
impl<T: PointeeSized, U: PointeeSized> DispatchFromDyn<Unique<U>> for Unique<T> where T: Unsize<U> {}

#[lang = "global_alloc_ty"]
pub struct Global;

#[lang = "owned_box"]
pub struct Box<T: ?Sized, A = Global>(Unique<T>, A);

impl<T: ?Sized + Unsize<U>, U: ?Sized> CoerceUnsized<Box<U>> for Box<T> {}

impl<T> Box<T> {
    pub fn new(val: T) -> Box<T> {
        unsafe {
            let size = size_of::<T>();
            let ptr = libc::malloc(size);
            intrinsics::copy(&val as *const T as *const u8, ptr, size);
            Box(Unique { pointer: NonNull(ptr as *const T), _marker: PhantomData }, Global)
        }
    }
}

impl<T: ?Sized, A> Drop for Box<T, A> {
    fn drop(&mut self) {
        // inner value is dropped by compiler
        unsafe {
            libc::free(self.0.pointer.0 as *mut u8);
        }
    }
}

impl<T: ?Sized> Deref for Box<T> {
    type Target = T;

    fn deref(&self) -> &Self::Target {
        &**self
    }
}

#[lang = "exchange_malloc"]
unsafe fn allocate(size: usize, _align: usize) -> *mut u8 {
    unsafe { libc::malloc(size) }
}

#[lang = "drop"]
pub trait Drop {
    fn drop(&mut self);
}

#[lang = "manually_drop"]
#[repr(transparent)]
pub struct ManuallyDrop<T: ?Sized> {
    pub value: T,
}

#[lang = "maybe_uninit"]
#[repr(transparent)]
pub union MaybeUninit<T> {
    pub uninit: (),
    pub value: ManuallyDrop<T>,
}

pub mod intrinsics {
    #[rustc_intrinsic]
    pub fn abort() -> !;
    #[rustc_intrinsic]
    pub const fn size_of<T>() -> usize;
    #[rustc_intrinsic]
    pub unsafe fn size_of_val<T: ?crate::Sized>(val: *const T) -> usize;
    #[rustc_intrinsic]
    pub const fn align_of<T>() -> usize;
    #[rustc_intrinsic]
    pub unsafe fn align_of_val<T: ?crate::Sized>(val: *const T) -> usize;
    #[rustc_intrinsic]
    pub unsafe fn copy<T>(src: *const T, dst: *mut T, count: usize);
    #[rustc_intrinsic]
    pub unsafe fn transmute<T, U>(e: T) -> U;
    #[rustc_intrinsic]
    pub unsafe fn ctlz_nonzero<T>(x: T) -> u32;
    #[rustc_intrinsic]
<<<<<<< HEAD
    pub const fn needs_drop<T: ?::Sized>() -> bool;
=======
    pub const fn needs_drop<T: ?crate::Sized>() -> bool;
>>>>>>> a0b865dc
    #[rustc_intrinsic]
    pub fn bitreverse<T>(x: T) -> T;
    #[rustc_intrinsic]
    pub fn bswap<T>(x: T) -> T;
    #[rustc_intrinsic]
    pub unsafe fn write_bytes<T>(dst: *mut T, val: u8, count: usize);
    #[rustc_intrinsic]
    pub unsafe fn unreachable() -> !;
}

pub mod libc {
    // With the new Universal CRT, msvc has switched to all the printf functions being inline wrapper
    // functions. legacy_stdio_definitions.lib which provides the printf wrapper functions as normal
    // symbols to link against.
    #[cfg_attr(unix, link(name = "c"))]
    #[cfg_attr(target_env = "msvc", link(name = "legacy_stdio_definitions"))]
    unsafe extern "C" {
        pub fn printf(format: *const i8, ...) -> i32;
    }

    #[cfg_attr(unix, link(name = "c"))]
    #[cfg_attr(target_env = "msvc", link(name = "msvcrt"))]
    unsafe extern "C" {
        pub fn puts(s: *const i8) -> i32;
        pub fn malloc(size: usize) -> *mut u8;
        pub fn free(ptr: *mut u8);
        pub fn memcpy(dst: *mut u8, src: *const u8, size: usize);
        pub fn memmove(dst: *mut u8, src: *const u8, size: usize);
        pub fn strncpy(dst: *mut u8, src: *const u8, size: usize);
    }
}

#[lang = "index"]
pub trait Index<Idx: ?Sized> {
    type Output: ?Sized;
    fn index(&self, index: Idx) -> &Self::Output;
}

impl<T> Index<usize> for [T; 3] {
    type Output = T;

    fn index(&self, index: usize) -> &Self::Output {
        &self[index]
    }
}

impl<T> Index<usize> for [T] {
    type Output = T;

    fn index(&self, index: usize) -> &Self::Output {
        &self[index]
    }
}

pub const fn size_of<T>() -> usize {
    <T as SizedTypeProperties>::SIZE
}

pub const fn align_of<T>() -> usize {
    <T as SizedTypeProperties>::ALIGN
}

trait SizedTypeProperties: Sized {
    #[lang = "mem_size_const"]
    const SIZE: usize = intrinsics::size_of::<Self>();

    #[lang = "mem_align_const"]
    const ALIGN: usize = intrinsics::align_of::<Self>();
}
impl<T> SizedTypeProperties for T {}

<<<<<<< HEAD
extern "C" {
=======
unsafe extern "C" {
>>>>>>> a0b865dc
    type VaListImpl;
}

#[lang = "va_list"]
#[repr(transparent)]
pub struct VaList<'a>(&'a mut VaListImpl);

#[rustc_builtin_macro]
#[rustc_macro_transparency = "semitransparent"]
pub macro stringify($($t:tt)*) {
    /* compiler built-in */
}

#[rustc_builtin_macro]
#[rustc_macro_transparency = "semitransparent"]
pub macro file() {
    /* compiler built-in */
}

#[rustc_builtin_macro]
#[rustc_macro_transparency = "semitransparent"]
pub macro line() {
    /* compiler built-in */
}

#[rustc_builtin_macro]
#[rustc_macro_transparency = "semitransparent"]
pub macro cfg() {
    /* compiler built-in */
}

#[rustc_builtin_macro]
#[rustc_macro_transparency = "semitransparent"]
pub macro asm() {
    /* compiler built-in */
}

#[rustc_builtin_macro]
#[rustc_macro_transparency = "semitransparent"]
pub macro global_asm() {
    /* compiler built-in */
}

#[rustc_builtin_macro]
#[rustc_macro_transparency = "semitransparent"]
pub macro naked_asm() {
    /* compiler built-in */
}

pub static A_STATIC: u8 = 42;

#[lang = "panic_location"]
struct PanicLocation {
    file: &'static str,
    line: u32,
    column: u32,
}

#[unsafe(no_mangle)]
#[cfg(not(all(windows, target_env = "gnu")))]
pub fn get_tls() -> u8 {
    #[thread_local]
    static A: u8 = 42;

    A
}<|MERGE_RESOLUTION|>--- conflicted
+++ resolved
@@ -663,11 +663,7 @@
     #[rustc_intrinsic]
     pub unsafe fn ctlz_nonzero<T>(x: T) -> u32;
     #[rustc_intrinsic]
-<<<<<<< HEAD
-    pub const fn needs_drop<T: ?::Sized>() -> bool;
-=======
     pub const fn needs_drop<T: ?crate::Sized>() -> bool;
->>>>>>> a0b865dc
     #[rustc_intrinsic]
     pub fn bitreverse<T>(x: T) -> T;
     #[rustc_intrinsic]
@@ -739,11 +735,7 @@
 }
 impl<T> SizedTypeProperties for T {}
 
-<<<<<<< HEAD
-extern "C" {
-=======
 unsafe extern "C" {
->>>>>>> a0b865dc
     type VaListImpl;
 }
 
