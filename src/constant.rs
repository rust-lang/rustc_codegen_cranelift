--- conflicted
+++ resolved
@@ -7,12 +7,8 @@
 use rustc_errors::ErrorReported;
 use rustc_middle::middle::codegen_fn_attrs::CodegenFnAttrFlags;
 use rustc_middle::mir::interpret::{
-<<<<<<< HEAD
-    alloc_range, read_target_uint, AllocId, Allocation, ConstValue, ErrorHandled, GlobalAlloc, Scalar,
-=======
     alloc_range, read_target_uint, AllocId, Allocation, ConstValue, ErrorHandled, GlobalAlloc,
     Scalar,
->>>>>>> 40dd3e2b
 };
 use rustc_middle::ty::ConstKind;
 
