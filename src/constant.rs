--- conflicted
+++ resolved
@@ -5,11 +5,6 @@
 use rustc_middle::middle::codegen_fn_attrs::CodegenFnAttrFlags;
 use rustc_middle::mir::interpret::{read_target_uint, AllocId, GlobalAlloc, Scalar};
 use rustc_middle::mir::ConstValue;
-<<<<<<< HEAD
-
-use cranelift_module::*;
-=======
->>>>>>> 81dc0667
 
 use crate::prelude::*;
 
@@ -191,12 +186,7 @@
         ConstValue::Slice { data, meta } => {
             let alloc_id = fx.tcx.reserve_and_set_memory_alloc(data);
             let ptr = pointer_for_allocation(fx, alloc_id).get_addr(fx);
-<<<<<<< HEAD
-            // FIXME: the `try_from` here can actually fail, e.g. for very long ZST slices.
-            let len = fx.bcx.ins().iconst(fx.pointer_type, i64::try_from(meta).unwrap());
-=======
             let len = fx.bcx.ins().iconst(fx.pointer_type, meta as i64);
->>>>>>> 81dc0667
             CValue::by_val_pair(ptr, len, layout)
         }
     }
