//! Handling of `static`s, `const`s and promoted allocations

use rustc_span::DUMMY_SP;

use rustc_data_structures::fx::FxHashSet;
use rustc_errors::ErrorReported;
use rustc_middle::middle::codegen_fn_attrs::CodegenFnAttrFlags;
use rustc_middle::mir::interpret::{
    read_target_uint, AllocId, Allocation, ConstValue, ErrorHandled, GlobalAlloc, Pointer, Scalar,
};
use rustc_middle::ty::{Const, ConstKind};

use cranelift_codegen::ir::GlobalValueData;
use cranelift_module::*;

use crate::prelude::*;

#[derive(Default)]
pub(crate) struct ConstantCx {
    todo: Vec<TodoItem>,
    done: FxHashSet<DataId>,
}

#[derive(Copy, Clone, Debug)]
enum TodoItem {
    Alloc(AllocId),
    Static(DefId),
}

impl ConstantCx {
    pub(crate) fn finalize(mut self, tcx: TyCtxt<'_>, module: &mut impl Module) {
        //println!("todo {:?}", self.todo);
        define_all_allocs(tcx, module, &mut self);
        //println!("done {:?}", self.done);
        self.done.clear();
    }
}

pub(crate) fn check_constants(fx: &mut FunctionCx<'_, '_, impl Module>) {
    for constant in &fx.mir.required_consts {
        let const_ = fx.monomorphize(constant.literal);
        match const_.val {
            ConstKind::Value(_) => {}
            ConstKind::Unevaluated(def, ref substs, promoted) => {
                if let Err(err) =
                    fx.tcx
                        .const_eval_resolve(ParamEnv::reveal_all(), def, substs, promoted, None)
                {
                    match err {
                        ErrorHandled::Reported(ErrorReported) | ErrorHandled::Linted => {
                            fx.tcx
                                .sess
                                .span_err(constant.span, "erroneous constant encountered");
                        }
                        ErrorHandled::TooGeneric => {
                            span_bug!(
                                constant.span,
                                "codgen encountered polymorphic constant: {:?}",
                                err
                            );
                        }
                    }
                }
            }
            ConstKind::Param(_)
            | ConstKind::Infer(_)
            | ConstKind::Bound(_, _)
            | ConstKind::Placeholder(_)
            | ConstKind::Error(_) => unreachable!("{:?}", const_),
        }
    }
}

pub(crate) fn codegen_static(constants_cx: &mut ConstantCx, def_id: DefId) {
    constants_cx.todo.push(TodoItem::Static(def_id));
}

pub(crate) fn codegen_tls_ref<'tcx>(
    fx: &mut FunctionCx<'_, 'tcx, impl Module>,
    def_id: DefId,
    layout: TyAndLayout<'tcx>,
) -> CValue<'tcx> {
    let data_id = data_id_for_static(fx.tcx, &mut fx.cx.module, def_id, false);
    let local_data_id = fx.cx.module.declare_data_in_func(data_id, &mut fx.bcx.func);
    #[cfg(debug_assertions)]
    fx.add_comment(local_data_id, format!("tls {:?}", def_id));
    let tls_ptr = fx.bcx.ins().tls_value(fx.pointer_type, local_data_id);
    CValue::by_val(tls_ptr, layout)
}

fn codegen_static_ref<'tcx>(
    fx: &mut FunctionCx<'_, 'tcx, impl Module>,
    def_id: DefId,
    layout: TyAndLayout<'tcx>,
) -> CPlace<'tcx> {
    let data_id = data_id_for_static(fx.tcx, &mut fx.cx.module, def_id, false);
    let local_data_id = fx.cx.module.declare_data_in_func(data_id, &mut fx.bcx.func);
    #[cfg(debug_assertions)]
    fx.add_comment(local_data_id, format!("{:?}", def_id));
    let global_ptr = fx.bcx.ins().global_value(fx.pointer_type, local_data_id);
    assert!(!layout.is_unsized(), "unsized statics aren't supported");
    assert!(
        matches!(fx.bcx.func.global_values[local_data_id], GlobalValueData::Symbol { tls: false, ..}),
        "tls static referenced without Rvalue::ThreadLocalRef"
    );
    CPlace::for_ptr(crate::pointer::Pointer::new(global_ptr), layout)
}

pub(crate) fn codegen_constant<'tcx>(
    fx: &mut FunctionCx<'_, 'tcx, impl Module>,
    constant: &Constant<'tcx>,
) -> CValue<'tcx> {
    let const_ = fx.monomorphize(constant.literal);
    let const_val = match const_.val {
        ConstKind::Value(const_val) => const_val,
        ConstKind::Unevaluated(def, ref substs, promoted) if fx.tcx.is_static(def.did) => {
            assert!(substs.is_empty());
            assert!(promoted.is_none());

            return codegen_static_ref(
                fx,
                def.did,
                fx.layout_of(fx.monomorphize(&constant.literal.ty)),
            )
            .to_cvalue(fx);
        }
        ConstKind::Unevaluated(def, ref substs, promoted) => {
            match fx
                .tcx
                .const_eval_resolve(ParamEnv::reveal_all(), def, substs, promoted, None)
            {
                Ok(const_val) => const_val,
                Err(_) => {
                    if promoted.is_none() {
                        fx.tcx
                            .sess
                            .span_err(constant.span, "erroneous constant encountered");
                    }
                    return crate::trap::trap_unreachable_ret_value(
                        fx,
                        fx.layout_of(const_.ty),
                        "erroneous constant encountered",
                    );
                }
            }
        }
        ConstKind::Param(_)
        | ConstKind::Infer(_)
        | ConstKind::Bound(_, _)
        | ConstKind::Placeholder(_)
        | ConstKind::Error(_) => unreachable!("{:?}", const_),
    };

    codegen_const_value(fx, const_val, const_.ty)
}

pub(crate) fn codegen_const_value<'tcx>(
    fx: &mut FunctionCx<'_, 'tcx, impl Module>,
    const_val: ConstValue<'tcx>,
    ty: Ty<'tcx>,
) -> CValue<'tcx> {
    let layout = fx.layout_of(ty);
    assert!(!layout.is_unsized(), "sized const value");

    if layout.is_zst() {
        return CValue::by_ref(crate::Pointer::dangling(layout.align.pref), layout);
    }

    match const_val {
        ConstValue::Scalar(x) => {
            if fx.clif_type(layout.ty).is_none() {
                let (size, align) = (layout.size, layout.align.pref);
                let mut alloc = Allocation::from_bytes(
                    std::iter::repeat(0)
                        .take(size.bytes_usize())
                        .collect::<Vec<u8>>(),
                    align,
                );
                let ptr = Pointer::new(AllocId(!0), Size::ZERO); // The alloc id is never used
                alloc.write_scalar(fx, ptr, x.into(), size).unwrap();
                let alloc = fx.tcx.intern_const_alloc(alloc);
                return CValue::by_ref(pointer_for_allocation(fx, alloc), layout);
            }

            match x {
<<<<<<< HEAD
                Scalar::Int(int) => {
                    CValue::const_val(fx, layout, int)
                }
=======
                Scalar::Int(int) => CValue::const_val(fx, layout, int),
>>>>>>> 5988bbd2
                Scalar::Ptr(ptr) => {
                    let alloc_kind = fx.tcx.get_global_alloc(ptr.alloc_id);
                    let base_addr = match alloc_kind {
                        Some(GlobalAlloc::Memory(alloc)) => {
                            fx.cx.constants_cx.todo.push(TodoItem::Alloc(ptr.alloc_id));
                            let data_id = data_id_for_alloc_id(
                                &mut fx.cx.module,
                                ptr.alloc_id,
                                alloc.mutability,
                            );
                            let local_data_id =
                                fx.cx.module.declare_data_in_func(data_id, &mut fx.bcx.func);
                            #[cfg(debug_assertions)]
                            fx.add_comment(local_data_id, format!("{:?}", ptr.alloc_id));
                            fx.bcx.ins().global_value(fx.pointer_type, local_data_id)
                        }
                        Some(GlobalAlloc::Function(instance)) => {
                            let func_id =
                                crate::abi::import_function(fx.tcx, &mut fx.cx.module, instance);
                            let local_func_id =
                                fx.cx.module.declare_func_in_func(func_id, &mut fx.bcx.func);
                            fx.bcx.ins().func_addr(fx.pointer_type, local_func_id)
                        }
                        Some(GlobalAlloc::Static(def_id)) => {
                            assert!(fx.tcx.is_static(def_id));
                            let data_id =
                                data_id_for_static(fx.tcx, &mut fx.cx.module, def_id, false);
                            let local_data_id =
                                fx.cx.module.declare_data_in_func(data_id, &mut fx.bcx.func);
                            #[cfg(debug_assertions)]
                            fx.add_comment(local_data_id, format!("{:?}", def_id));
                            fx.bcx.ins().global_value(fx.pointer_type, local_data_id)
                        }
                        None => bug!("missing allocation {:?}", ptr.alloc_id),
                    };
                    let val = if ptr.offset.bytes() != 0 {
                        fx.bcx
                            .ins()
                            .iadd_imm(base_addr, i64::try_from(ptr.offset.bytes()).unwrap())
                    } else {
                        base_addr
                    };
                    CValue::by_val(val, layout)
                }
            }
        }
        ConstValue::ByRef { alloc, offset } => CValue::by_ref(
            pointer_for_allocation(fx, alloc)
                .offset_i64(fx, i64::try_from(offset.bytes()).unwrap()),
            layout,
        ),
        ConstValue::Slice { data, start, end } => {
            let ptr = pointer_for_allocation(fx, data)
                .offset_i64(fx, i64::try_from(start).unwrap())
                .get_addr(fx);
            let len = fx.bcx.ins().iconst(
                fx.pointer_type,
                i64::try_from(end.checked_sub(start).unwrap()).unwrap(),
            );
            CValue::by_val_pair(ptr, len, layout)
        }
    }
}

fn pointer_for_allocation<'tcx>(
    fx: &mut FunctionCx<'_, 'tcx, impl Module>,
    alloc: &'tcx Allocation,
) -> crate::pointer::Pointer {
    let alloc_id = fx.tcx.create_memory_alloc(alloc);
    fx.cx.constants_cx.todo.push(TodoItem::Alloc(alloc_id));
    let data_id = data_id_for_alloc_id(&mut fx.cx.module, alloc_id, alloc.mutability);

    let local_data_id = fx.cx.module.declare_data_in_func(data_id, &mut fx.bcx.func);
    #[cfg(debug_assertions)]
    fx.add_comment(local_data_id, format!("{:?}", alloc_id));
    let global_ptr = fx.bcx.ins().global_value(fx.pointer_type, local_data_id);
    crate::pointer::Pointer::new(global_ptr)
}

fn data_id_for_alloc_id(
    module: &mut impl Module,
    alloc_id: AllocId,
    mutability: rustc_hir::Mutability,
) -> DataId {
    module
        .declare_data(
            &format!(".L__alloc_{:x}", alloc_id.0),
            Linkage::Local,
            mutability == rustc_hir::Mutability::Mut,
            false,
        )
        .unwrap()
}

fn data_id_for_static(
    tcx: TyCtxt<'_>,
    module: &mut impl Module,
    def_id: DefId,
    definition: bool,
) -> DataId {
    let rlinkage = tcx.codegen_fn_attrs(def_id).linkage;
    let linkage = if definition {
        crate::linkage::get_static_linkage(tcx, def_id)
    } else if rlinkage == Some(rustc_middle::mir::mono::Linkage::ExternalWeak)
        || rlinkage == Some(rustc_middle::mir::mono::Linkage::WeakAny)
    {
        Linkage::Preemptible
    } else {
        Linkage::Import
    };

    let instance = Instance::mono(tcx, def_id).polymorphize(tcx);
    let symbol_name = tcx.symbol_name(instance).name;
    let ty = instance.ty(tcx, ParamEnv::reveal_all());
    let is_mutable = if tcx.is_mutable_static(def_id) {
        true
    } else {
        !ty.is_freeze(tcx.at(DUMMY_SP), ParamEnv::reveal_all())
    };
    let align = tcx
        .layout_of(ParamEnv::reveal_all().and(ty))
        .unwrap()
        .align
        .pref
        .bytes();

    let attrs = tcx.codegen_fn_attrs(def_id);

    let data_id = module
        .declare_data(
            &*symbol_name,
            linkage,
            is_mutable,
            attrs.flags.contains(CodegenFnAttrFlags::THREAD_LOCAL),
        )
        .unwrap();

    if rlinkage.is_some() {
        // Comment copied from https://github.com/rust-lang/rust/blob/45060c2a66dfd667f88bd8b94261b28a58d85bd5/src/librustc_codegen_llvm/consts.rs#L141
        // Declare an internal global `extern_with_linkage_foo` which
        // is initialized with the address of `foo`.  If `foo` is
        // discarded during linking (for example, if `foo` has weak
        // linkage and there are no definitions), then
        // `extern_with_linkage_foo` will instead be initialized to
        // zero.

        let ref_name = format!("_rust_extern_with_linkage_{}", symbol_name);
        let ref_data_id = module
            .declare_data(&ref_name, Linkage::Local, false, false)
            .unwrap();
        let mut data_ctx = DataContext::new();
        data_ctx.set_align(align);
        let data = module.declare_data_in_data(data_id, &mut data_ctx);
        data_ctx.define(
            std::iter::repeat(0)
                .take(pointer_ty(tcx).bytes() as usize)
                .collect(),
        );
        data_ctx.write_data_addr(0, data, 0);
        match module.define_data(ref_data_id, &data_ctx) {
            // Every time the static is referenced there will be another definition of this global,
            // so duplicate definitions are expected and allowed.
            Err(ModuleError::DuplicateDefinition(_)) => {}
            res => res.unwrap(),
        }
        ref_data_id
    } else {
        data_id
    }
}

fn define_all_allocs(tcx: TyCtxt<'_>, module: &mut impl Module, cx: &mut ConstantCx) {
    while let Some(todo_item) = cx.todo.pop() {
        let (data_id, alloc, section_name) = match todo_item {
            TodoItem::Alloc(alloc_id) => {
                //println!("alloc_id {}", alloc_id);
                let alloc = match tcx.get_global_alloc(alloc_id).unwrap() {
                    GlobalAlloc::Memory(alloc) => alloc,
                    GlobalAlloc::Function(_) | GlobalAlloc::Static(_) => unreachable!(),
                };
                let data_id = data_id_for_alloc_id(module, alloc_id, alloc.mutability);
                (data_id, alloc, None)
            }
            TodoItem::Static(def_id) => {
                //println!("static {:?}", def_id);

                let section_name = tcx
                    .codegen_fn_attrs(def_id)
                    .link_section
                    .map(|s| s.as_str());

                let alloc = tcx.eval_static_initializer(def_id).unwrap();

                let data_id = data_id_for_static(tcx, module, def_id, true);
                (data_id, alloc, section_name)
            }
        };

        //("data_id {}", data_id);
        if cx.done.contains(&data_id) {
            continue;
        }

        let mut data_ctx = DataContext::new();
        data_ctx.set_align(alloc.align.bytes());

        if let Some(section_name) = section_name {
            // FIXME set correct segment for Mach-O files
            data_ctx.set_segment_section("", &*section_name);
        }

        let bytes = alloc
            .inspect_with_uninit_and_ptr_outside_interpreter(0..alloc.len())
            .to_vec();
        data_ctx.define(bytes.into_boxed_slice());

        for &(offset, (_tag, reloc)) in alloc.relocations().iter() {
            let addend = {
                let endianness = tcx.data_layout.endian;
                let offset = offset.bytes() as usize;
                let ptr_size = tcx.data_layout.pointer_size;
                let bytes = &alloc.inspect_with_uninit_and_ptr_outside_interpreter(
                    offset..offset + ptr_size.bytes() as usize,
                );
                read_target_uint(endianness, bytes).unwrap()
            };

            let reloc_target_alloc = tcx.get_global_alloc(reloc).unwrap();
            let data_id = match reloc_target_alloc {
                GlobalAlloc::Function(instance) => {
                    assert_eq!(addend, 0);
                    let func_id = crate::abi::import_function(tcx, module, instance);
                    let local_func_id = module.declare_func_in_data(func_id, &mut data_ctx);
                    data_ctx.write_function_addr(offset.bytes() as u32, local_func_id);
                    continue;
                }
                GlobalAlloc::Memory(target_alloc) => {
                    cx.todo.push(TodoItem::Alloc(reloc));
                    data_id_for_alloc_id(module, reloc, target_alloc.mutability)
                }
                GlobalAlloc::Static(def_id) => {
                    if tcx
                        .codegen_fn_attrs(def_id)
                        .flags
                        .contains(CodegenFnAttrFlags::THREAD_LOCAL)
                    {
                        tcx.sess.fatal(&format!(
                            "Allocation {:?} contains reference to TLS value {:?}",
                            alloc, def_id
                        ));
                    }

                    // Don't push a `TodoItem::Static` here, as it will cause statics used by
                    // multiple crates to be duplicated between them. It isn't necessary anyway,
                    // as it will get pushed by `codegen_static` when necessary.
                    data_id_for_static(tcx, module, def_id, false)
                }
            };

            let global_value = module.declare_data_in_data(data_id, &mut data_ctx);
            data_ctx.write_data_addr(offset.bytes() as u32, global_value, addend as i64);
        }

        module.define_data(data_id, &data_ctx).unwrap();
        cx.done.insert(data_id);
    }

    assert!(cx.todo.is_empty(), "{:?}", cx.todo);
}

pub(crate) fn mir_operand_get_const_val<'tcx>(
    fx: &FunctionCx<'_, 'tcx, impl Module>,
    operand: &Operand<'tcx>,
) -> Option<&'tcx Const<'tcx>> {
    match operand {
        Operand::Copy(_) | Operand::Move(_) => None,
        Operand::Constant(const_) => Some(
            fx.monomorphize(const_.literal)
                .eval(fx.tcx, ParamEnv::reveal_all()),
        ),
    }
}<|MERGE_RESOLUTION|>--- conflicted
+++ resolved
@@ -183,13 +183,7 @@
             }
 
             match x {
-<<<<<<< HEAD
-                Scalar::Int(int) => {
-                    CValue::const_val(fx, layout, int)
-                }
-=======
                 Scalar::Int(int) => CValue::const_val(fx, layout, int),
->>>>>>> 5988bbd2
                 Scalar::Ptr(ptr) => {
                     let alloc_kind = fx.tcx.get_global_alloc(ptr.alloc_id);
                     let base_addr = match alloc_kind {
