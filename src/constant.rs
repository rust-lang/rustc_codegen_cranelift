//! Handling of `static`s, `const`s and promoted allocations

use rustc_data_structures::fx::{FxHashMap, FxHashSet};
use rustc_middle::middle::codegen_fn_attrs::CodegenFnAttrFlags;
use rustc_middle::mir::interpret::{
    read_target_uint, AllocId, ConstAllocation, ConstValue, ErrorHandled, GlobalAlloc, Scalar,
};
use rustc_span::DUMMY_SP;

use cranelift_module::*;

use crate::prelude::*;

pub(crate) struct ConstantCx {
    todo: Vec<TodoItem>,
    done: FxHashSet<DataId>,
    anon_allocs: FxHashMap<AllocId, DataId>,
}

#[derive(Copy, Clone, Debug)]
enum TodoItem {
    Alloc(AllocId),
    Static(DefId),
}

impl ConstantCx {
    pub(crate) fn new() -> Self {
        ConstantCx { todo: vec![], done: FxHashSet::default(), anon_allocs: FxHashMap::default() }
    }

    pub(crate) fn finalize(mut self, tcx: TyCtxt<'_>, module: &mut dyn Module) {
        //println!("todo {:?}", self.todo);
        define_all_allocs(tcx, module, &mut self);
        //println!("done {:?}", self.done);
        self.done.clear();
    }
}

pub(crate) fn check_constants(fx: &mut FunctionCx<'_, '_, '_>) -> bool {
    let mut all_constants_ok = true;
    for constant in &fx.mir.required_consts {
        let unevaluated = match fx.monomorphize(constant.literal) {
            ConstantKind::Ty(_) => unreachable!(),
            ConstantKind::Unevaluated(uv, _) => uv,
            ConstantKind::Val(..) => continue,
        };

        if let Err(err) = fx.tcx.const_eval_resolve(ParamEnv::reveal_all(), unevaluated, None) {
            all_constants_ok = false;
            match err {
                ErrorHandled::Reported(_) | ErrorHandled::Linted => {
                    fx.tcx.sess.span_err(constant.span, "erroneous constant encountered");
                }
                ErrorHandled::TooGeneric => {
                    span_bug!(constant.span, "codegen encountered polymorphic constant: {:?}", err);
                }
            }
        }
    }
    all_constants_ok
}

pub(crate) fn codegen_static(tcx: TyCtxt<'_>, module: &mut dyn Module, def_id: DefId) {
    let mut constants_cx = ConstantCx::new();
    constants_cx.todo.push(TodoItem::Static(def_id));
    constants_cx.finalize(tcx, module);
}

pub(crate) fn codegen_tls_ref<'tcx>(
    fx: &mut FunctionCx<'_, '_, 'tcx>,
    def_id: DefId,
    layout: TyAndLayout<'tcx>,
) -> CValue<'tcx> {
    let data_id = data_id_for_static(fx.tcx, fx.module, def_id, false);
    let local_data_id = fx.module.declare_data_in_func(data_id, &mut fx.bcx.func);
    if fx.clif_comments.enabled() {
        fx.add_comment(local_data_id, format!("tls {:?}", def_id));
    }
    let tls_ptr = fx.bcx.ins().tls_value(fx.pointer_type, local_data_id);
    CValue::by_val(tls_ptr, layout)
}

pub(crate) fn eval_mir_constant<'tcx>(
    fx: &mut FunctionCx<'_, '_, 'tcx>,
    constant: &Constant<'tcx>,
<<<<<<< HEAD
) -> CValue<'tcx> {
    let (const_val, ty) = match fx.monomorphize(constant.literal) {
        ConstantKind::Ty(const_) => unreachable!("{:?}", const_),
        ConstantKind::Unevaluated(mir::UnevaluatedConst { def, substs, promoted }, ty)
            if fx.tcx.is_static(def.did) =>
        {
            assert!(substs.is_empty());
            assert!(promoted.is_none());

            return codegen_static_ref(fx, def.did, fx.layout_of(ty)).to_cvalue(fx);
        }
        ConstantKind::Unevaluated(unevaluated, ty) => {
            match fx.tcx.const_eval_resolve(ParamEnv::reveal_all(), unevaluated, None) {
                Ok(const_val) => (const_val, ty),
                Err(_) => {
                    span_bug!(constant.span, "erroneous constant not captured by required_consts");
                }
            }
        }
        ConstantKind::Val(val, ty) => (val, ty),
    };

=======
) -> (ConstValue<'tcx>, Ty<'tcx>) {
    let constant_kind = fx.monomorphize(constant.literal);
    let uv = match constant_kind {
        ConstantKind::Ty(const_) => match const_.kind() {
            ty::ConstKind::Unevaluated(uv) => uv.expand(),
            ty::ConstKind::Value(val) => {
                return (fx.tcx.valtree_to_const_val((const_.ty(), val)), const_.ty());
            }
            err => span_bug!(
                constant.span,
                "encountered bad ConstKind after monomorphizing: {:?}",
                err
            ),
        },
        ConstantKind::Unevaluated(mir::UnevaluatedConst { def, .. }, _)
            if fx.tcx.is_static(def.did) =>
        {
            span_bug!(constant.span, "MIR constant refers to static");
        }
        ConstantKind::Unevaluated(uv, _) => uv,
        ConstantKind::Val(val, _) => return (val, constant_kind.ty()),
    };

    (
        fx.tcx.const_eval_resolve(ty::ParamEnv::reveal_all(), uv, None).unwrap_or_else(|_err| {
            span_bug!(constant.span, "erroneous constant not captured by required_consts");
        }),
        constant_kind.ty(),
    )
}

pub(crate) fn codegen_constant_operand<'tcx>(
    fx: &mut FunctionCx<'_, '_, 'tcx>,
    constant: &Constant<'tcx>,
) -> CValue<'tcx> {
    let (const_val, ty) = eval_mir_constant(fx, constant);

>>>>>>> 266e9678
    codegen_const_value(fx, const_val, ty)
}

pub(crate) fn codegen_const_value<'tcx>(
    fx: &mut FunctionCx<'_, '_, 'tcx>,
    const_val: ConstValue<'tcx>,
    ty: Ty<'tcx>,
) -> CValue<'tcx> {
    let layout = fx.layout_of(ty);
    assert!(!layout.is_unsized(), "sized const value");

    if layout.is_zst() {
        return CValue::by_ref(crate::Pointer::dangling(layout.align.pref), layout);
    }

    match const_val {
        ConstValue::ZeroSized => unreachable!(), // we already handles ZST above
        ConstValue::Scalar(x) => match x {
            Scalar::Int(int) => {
                if fx.clif_type(layout.ty).is_some() {
                    return CValue::const_val(fx, layout, int);
                } else {
                    let raw_val = int.to_bits(int.size()).unwrap();
                    let val = match int.size().bytes() {
                        1 => fx.bcx.ins().iconst(types::I8, raw_val as i64),
                        2 => fx.bcx.ins().iconst(types::I16, raw_val as i64),
                        4 => fx.bcx.ins().iconst(types::I32, raw_val as i64),
                        8 => fx.bcx.ins().iconst(types::I64, raw_val as i64),
                        16 => {
                            let lsb = fx.bcx.ins().iconst(types::I64, raw_val as u64 as i64);
                            let msb =
                                fx.bcx.ins().iconst(types::I64, (raw_val >> 64) as u64 as i64);
                            fx.bcx.ins().iconcat(lsb, msb)
                        }
                        _ => unreachable!(),
                    };

                    let place = CPlace::new_stack_slot(fx, layout);
                    place.to_ptr().store(fx, val, MemFlags::trusted());
                    place.to_cvalue(fx)
                }
            }
            Scalar::Ptr(ptr, _size) => {
                let (alloc_id, offset) = ptr.into_parts(); // we know the `offset` is relative
                let base_addr = match fx.tcx.global_alloc(alloc_id) {
                    GlobalAlloc::Memory(alloc) => {
                        let data_id = data_id_for_alloc_id(
                            &mut fx.constants_cx,
                            fx.module,
                            alloc_id,
                            alloc.inner().mutability,
                        );
                        let local_data_id =
                            fx.module.declare_data_in_func(data_id, &mut fx.bcx.func);
                        if fx.clif_comments.enabled() {
                            fx.add_comment(local_data_id, format!("{:?}", alloc_id));
                        }
                        fx.bcx.ins().global_value(fx.pointer_type, local_data_id)
                    }
                    GlobalAlloc::Function(instance) => {
                        let func_id = crate::abi::import_function(fx.tcx, fx.module, instance);
                        let local_func_id =
                            fx.module.declare_func_in_func(func_id, &mut fx.bcx.func);
                        fx.bcx.ins().func_addr(fx.pointer_type, local_func_id)
                    }
                    GlobalAlloc::VTable(ty, trait_ref) => {
                        let alloc_id = fx.tcx.vtable_allocation((ty, trait_ref));
                        let alloc = fx.tcx.global_alloc(alloc_id).unwrap_memory();
                        // FIXME: factor this common code with the `Memory` arm into a function?
                        let data_id = data_id_for_alloc_id(
                            &mut fx.constants_cx,
                            fx.module,
                            alloc_id,
                            alloc.inner().mutability,
                        );
                        let local_data_id =
                            fx.module.declare_data_in_func(data_id, &mut fx.bcx.func);
                        fx.bcx.ins().global_value(fx.pointer_type, local_data_id)
                    }
                    GlobalAlloc::Static(def_id) => {
                        assert!(fx.tcx.is_static(def_id));
                        let data_id = data_id_for_static(fx.tcx, fx.module, def_id, false);
                        let local_data_id =
                            fx.module.declare_data_in_func(data_id, &mut fx.bcx.func);
                        if fx.clif_comments.enabled() {
                            fx.add_comment(local_data_id, format!("{:?}", def_id));
                        }
                        fx.bcx.ins().global_value(fx.pointer_type, local_data_id)
                    }
                };
                let val = if offset.bytes() != 0 {
                    fx.bcx.ins().iadd_imm(base_addr, i64::try_from(offset.bytes()).unwrap())
                } else {
                    base_addr
                };
                CValue::by_val(val, layout)
            }
        },
        ConstValue::ByRef { alloc, offset } => CValue::by_ref(
            pointer_for_allocation(fx, alloc)
                .offset_i64(fx, i64::try_from(offset.bytes()).unwrap()),
            layout,
        ),
        ConstValue::Slice { data, start, end } => {
            let ptr = pointer_for_allocation(fx, data)
                .offset_i64(fx, i64::try_from(start).unwrap())
                .get_addr(fx);
            let len = fx
                .bcx
                .ins()
                .iconst(fx.pointer_type, i64::try_from(end.checked_sub(start).unwrap()).unwrap());
            CValue::by_val_pair(ptr, len, layout)
        }
    }
}

pub(crate) fn pointer_for_allocation<'tcx>(
    fx: &mut FunctionCx<'_, '_, 'tcx>,
    alloc: ConstAllocation<'tcx>,
) -> crate::pointer::Pointer {
    let alloc_id = fx.tcx.create_memory_alloc(alloc);
    let data_id = data_id_for_alloc_id(
        &mut fx.constants_cx,
        &mut *fx.module,
        alloc_id,
        alloc.inner().mutability,
    );

    let local_data_id = fx.module.declare_data_in_func(data_id, &mut fx.bcx.func);
    if fx.clif_comments.enabled() {
        fx.add_comment(local_data_id, format!("{:?}", alloc_id));
    }
    let global_ptr = fx.bcx.ins().global_value(fx.pointer_type, local_data_id);
    crate::pointer::Pointer::new(global_ptr)
}

pub(crate) fn data_id_for_alloc_id(
    cx: &mut ConstantCx,
    module: &mut dyn Module,
    alloc_id: AllocId,
    mutability: rustc_hir::Mutability,
) -> DataId {
    cx.todo.push(TodoItem::Alloc(alloc_id));
    *cx.anon_allocs.entry(alloc_id).or_insert_with(|| {
        module.declare_anonymous_data(mutability == rustc_hir::Mutability::Mut, false).unwrap()
    })
}

fn data_id_for_static(
    tcx: TyCtxt<'_>,
    module: &mut dyn Module,
    def_id: DefId,
    definition: bool,
) -> DataId {
    let rlinkage = tcx.codegen_fn_attrs(def_id).linkage;
    let linkage = if definition {
        crate::linkage::get_static_linkage(tcx, def_id)
    } else if rlinkage == Some(rustc_middle::mir::mono::Linkage::ExternalWeak)
        || rlinkage == Some(rustc_middle::mir::mono::Linkage::WeakAny)
    {
        Linkage::Preemptible
    } else {
        Linkage::Import
    };

    let instance = Instance::mono(tcx, def_id).polymorphize(tcx);
    let symbol_name = tcx.symbol_name(instance).name;
    let ty = instance.ty(tcx, ParamEnv::reveal_all());
    let is_mutable = if tcx.is_mutable_static(def_id) {
        true
    } else {
        !ty.is_freeze(tcx.at(DUMMY_SP), ParamEnv::reveal_all())
    };
    let align = tcx.layout_of(ParamEnv::reveal_all().and(ty)).unwrap().align.pref.bytes();

    let attrs = tcx.codegen_fn_attrs(def_id);

    let data_id = match module.declare_data(
        &*symbol_name,
        linkage,
        is_mutable,
        attrs.flags.contains(CodegenFnAttrFlags::THREAD_LOCAL),
    ) {
        Ok(data_id) => data_id,
        Err(ModuleError::IncompatibleDeclaration(_)) => tcx.sess.fatal(&format!(
            "attempt to declare `{symbol_name}` as static, but it was already declared as function"
        )),
        Err(err) => Err::<_, _>(err).unwrap(),
    };

    if rlinkage.is_some() {
        // Comment copied from https://github.com/rust-lang/rust/blob/45060c2a66dfd667f88bd8b94261b28a58d85bd5/src/librustc_codegen_llvm/consts.rs#L141
        // Declare an internal global `extern_with_linkage_foo` which
        // is initialized with the address of `foo`.  If `foo` is
        // discarded during linking (for example, if `foo` has weak
        // linkage and there are no definitions), then
        // `extern_with_linkage_foo` will instead be initialized to
        // zero.

        let ref_name = format!("_rust_extern_with_linkage_{}", symbol_name);
        let ref_data_id = module.declare_data(&ref_name, Linkage::Local, false, false).unwrap();
        let mut data_ctx = DataContext::new();
        data_ctx.set_align(align);
        let data = module.declare_data_in_data(data_id, &mut data_ctx);
        data_ctx.define(std::iter::repeat(0).take(pointer_ty(tcx).bytes() as usize).collect());
        data_ctx.write_data_addr(0, data, 0);
        match module.define_data(ref_data_id, &data_ctx) {
            // Every time the static is referenced there will be another definition of this global,
            // so duplicate definitions are expected and allowed.
            Err(ModuleError::DuplicateDefinition(_)) => {}
            res => res.unwrap(),
        }
        ref_data_id
    } else {
        data_id
    }
}

fn define_all_allocs(tcx: TyCtxt<'_>, module: &mut dyn Module, cx: &mut ConstantCx) {
    while let Some(todo_item) = cx.todo.pop() {
        let (data_id, alloc, section_name) = match todo_item {
            TodoItem::Alloc(alloc_id) => {
                let alloc = match tcx.global_alloc(alloc_id) {
                    GlobalAlloc::Memory(alloc) => alloc,
                    GlobalAlloc::Function(_) | GlobalAlloc::Static(_) | GlobalAlloc::VTable(..) => {
                        unreachable!()
                    }
                };
                let data_id = *cx.anon_allocs.entry(alloc_id).or_insert_with(|| {
                    module
                        .declare_anonymous_data(
                            alloc.inner().mutability == rustc_hir::Mutability::Mut,
                            false,
                        )
                        .unwrap()
                });
                (data_id, alloc, None)
            }
            TodoItem::Static(def_id) => {
                //println!("static {:?}", def_id);

                let section_name = tcx.codegen_fn_attrs(def_id).link_section;

                let alloc = tcx.eval_static_initializer(def_id).unwrap();

                let data_id = data_id_for_static(tcx, module, def_id, true);
                (data_id, alloc, section_name)
            }
        };

        //("data_id {}", data_id);
        if cx.done.contains(&data_id) {
            continue;
        }

        let mut data_ctx = DataContext::new();
        let alloc = alloc.inner();
        data_ctx.set_align(alloc.align.bytes());

        if let Some(section_name) = section_name {
            let (segment_name, section_name) = if tcx.sess.target.is_like_osx {
                let section_name = section_name.as_str();
                if let Some(names) = section_name.split_once(',') {
                    names
                } else {
                    tcx.sess.fatal(&format!(
                        "#[link_section = \"{}\"] is not valid for macos target: must be segment and section separated by comma",
                        section_name
                    ));
                }
            } else {
                ("", section_name.as_str())
            };
            data_ctx.set_segment_section(segment_name, section_name);
        }

        let bytes = alloc.inspect_with_uninit_and_ptr_outside_interpreter(0..alloc.len()).to_vec();
        data_ctx.define(bytes.into_boxed_slice());

        for &(offset, alloc_id) in alloc.provenance().iter() {
            let addend = {
                let endianness = tcx.data_layout.endian;
                let offset = offset.bytes() as usize;
                let ptr_size = tcx.data_layout.pointer_size;
                let bytes = &alloc.inspect_with_uninit_and_ptr_outside_interpreter(
                    offset..offset + ptr_size.bytes() as usize,
                );
                read_target_uint(endianness, bytes).unwrap()
            };

            let reloc_target_alloc = tcx.global_alloc(alloc_id);
            let data_id = match reloc_target_alloc {
                GlobalAlloc::Function(instance) => {
                    assert_eq!(addend, 0);
                    let func_id =
                        crate::abi::import_function(tcx, module, instance.polymorphize(tcx));
                    let local_func_id = module.declare_func_in_data(func_id, &mut data_ctx);
                    data_ctx.write_function_addr(offset.bytes() as u32, local_func_id);
                    continue;
                }
                GlobalAlloc::Memory(target_alloc) => {
                    data_id_for_alloc_id(cx, module, alloc_id, target_alloc.inner().mutability)
                }
                GlobalAlloc::VTable(ty, trait_ref) => {
                    let alloc_id = tcx.vtable_allocation((ty, trait_ref));
                    data_id_for_alloc_id(cx, module, alloc_id, Mutability::Not)
                }
                GlobalAlloc::Static(def_id) => {
                    if tcx.codegen_fn_attrs(def_id).flags.contains(CodegenFnAttrFlags::THREAD_LOCAL)
                    {
                        tcx.sess.fatal(&format!(
                            "Allocation {:?} contains reference to TLS value {:?}",
                            alloc, def_id
                        ));
                    }

                    // Don't push a `TodoItem::Static` here, as it will cause statics used by
                    // multiple crates to be duplicated between them. It isn't necessary anyway,
                    // as it will get pushed by `codegen_static` when necessary.
                    data_id_for_static(tcx, module, def_id, false)
                }
            };

            let global_value = module.declare_data_in_data(data_id, &mut data_ctx);
            data_ctx.write_data_addr(offset.bytes() as u32, global_value, addend as i64);
        }

        module.define_data(data_id, &data_ctx).unwrap();
        cx.done.insert(data_id);
    }

    assert!(cx.todo.is_empty(), "{:?}", cx.todo);
}

pub(crate) fn mir_operand_get_const_val<'tcx>(
    fx: &FunctionCx<'_, '_, 'tcx>,
    operand: &Operand<'tcx>,
) -> Option<ConstValue<'tcx>> {
    match operand {
        Operand::Constant(const_) => match fx.monomorphize(const_.literal) {
            ConstantKind::Ty(const_) => Some(
                const_.eval_for_mir(fx.tcx, ParamEnv::reveal_all()).try_to_value(fx.tcx).unwrap(),
            ),
            ConstantKind::Val(val, _) => Some(val),
            ConstantKind::Unevaluated(uv, _) => {
<<<<<<< HEAD
                fx.tcx.const_eval_resolve(ParamEnv::reveal_all(), uv, None).ok()
=======
                Some(fx.tcx.const_eval_resolve(ParamEnv::reveal_all(), uv, None).unwrap())
>>>>>>> 266e9678
            }
        },
        // FIXME(rust-lang/rust#85105): Casts like `IMM8 as u32` result in the const being stored
        // inside a temporary before being passed to the intrinsic requiring the const argument.
        // This code tries to find a single constant defining definition of the referenced local.
        Operand::Copy(place) | Operand::Move(place) => {
            if !place.projection.is_empty() {
                return None;
            }
            let mut computed_const_val = None;
            for bb_data in fx.mir.basic_blocks.iter() {
                for stmt in &bb_data.statements {
                    match &stmt.kind {
                        StatementKind::Assign(local_and_rvalue) if &local_and_rvalue.0 == place => {
                            match &local_and_rvalue.1 {
                                Rvalue::Cast(
                                    CastKind::IntToInt
                                    | CastKind::FloatToFloat
                                    | CastKind::FloatToInt
                                    | CastKind::IntToFloat
                                    | CastKind::FnPtrToPtr
                                    | CastKind::PtrToPtr,
                                    operand,
                                    ty,
                                ) => {
                                    if computed_const_val.is_some() {
                                        return None; // local assigned twice
                                    }
                                    if !matches!(ty.kind(), ty::Uint(_) | ty::Int(_)) {
                                        return None;
                                    }
                                    let const_val = mir_operand_get_const_val(fx, operand)?;
                                    if fx.layout_of(*ty).size
                                        != const_val.try_to_scalar_int()?.size()
                                    {
                                        return None;
                                    }
                                    computed_const_val = Some(const_val);
                                }
                                Rvalue::Use(operand) => {
                                    computed_const_val = mir_operand_get_const_val(fx, operand)
                                }
                                _ => return None,
                            }
                        }
                        StatementKind::SetDiscriminant { place: stmt_place, variant_index: _ }
                            if &**stmt_place == place =>
                        {
                            return None;
                        }
                        StatementKind::Intrinsic(ref intrinsic) => match **intrinsic {
                            NonDivergingIntrinsic::CopyNonOverlapping(..) => return None,
                            NonDivergingIntrinsic::Assume(..) => {}
                        },
                        // conservative handling
                        StatementKind::Assign(_)
                        | StatementKind::FakeRead(_)
                        | StatementKind::SetDiscriminant { .. }
                        | StatementKind::Deinit(_)
                        | StatementKind::StorageLive(_)
                        | StatementKind::StorageDead(_)
                        | StatementKind::Retag(_, _)
                        | StatementKind::AscribeUserType(_, _)
                        | StatementKind::Coverage(_)
                        | StatementKind::Nop => {}
                    }
                }
                match &bb_data.terminator().kind {
                    TerminatorKind::Goto { .. }
                    | TerminatorKind::SwitchInt { .. }
                    | TerminatorKind::Resume
                    | TerminatorKind::Abort
                    | TerminatorKind::Return
                    | TerminatorKind::Unreachable
                    | TerminatorKind::Drop { .. }
                    | TerminatorKind::Assert { .. } => {}
                    TerminatorKind::DropAndReplace { .. }
                    | TerminatorKind::Yield { .. }
                    | TerminatorKind::GeneratorDrop
                    | TerminatorKind::FalseEdge { .. }
                    | TerminatorKind::FalseUnwind { .. } => unreachable!(),
                    TerminatorKind::InlineAsm { .. } => return None,
                    TerminatorKind::Call { destination, target: Some(_), .. }
                        if destination == place =>
                    {
                        return None;
                    }
                    TerminatorKind::Call { .. } => {}
                }
            }
            computed_const_val
        }
    }
}<|MERGE_RESOLUTION|>--- conflicted
+++ resolved
@@ -83,30 +83,6 @@
 pub(crate) fn eval_mir_constant<'tcx>(
     fx: &mut FunctionCx<'_, '_, 'tcx>,
     constant: &Constant<'tcx>,
-<<<<<<< HEAD
-) -> CValue<'tcx> {
-    let (const_val, ty) = match fx.monomorphize(constant.literal) {
-        ConstantKind::Ty(const_) => unreachable!("{:?}", const_),
-        ConstantKind::Unevaluated(mir::UnevaluatedConst { def, substs, promoted }, ty)
-            if fx.tcx.is_static(def.did) =>
-        {
-            assert!(substs.is_empty());
-            assert!(promoted.is_none());
-
-            return codegen_static_ref(fx, def.did, fx.layout_of(ty)).to_cvalue(fx);
-        }
-        ConstantKind::Unevaluated(unevaluated, ty) => {
-            match fx.tcx.const_eval_resolve(ParamEnv::reveal_all(), unevaluated, None) {
-                Ok(const_val) => (const_val, ty),
-                Err(_) => {
-                    span_bug!(constant.span, "erroneous constant not captured by required_consts");
-                }
-            }
-        }
-        ConstantKind::Val(val, ty) => (val, ty),
-    };
-
-=======
 ) -> (ConstValue<'tcx>, Ty<'tcx>) {
     let constant_kind = fx.monomorphize(constant.literal);
     let uv = match constant_kind {
@@ -144,7 +120,6 @@
 ) -> CValue<'tcx> {
     let (const_val, ty) = eval_mir_constant(fx, constant);
 
->>>>>>> 266e9678
     codegen_const_value(fx, const_val, ty)
 }
 
@@ -261,7 +236,7 @@
     }
 }
 
-pub(crate) fn pointer_for_allocation<'tcx>(
+fn pointer_for_allocation<'tcx>(
     fx: &mut FunctionCx<'_, '_, 'tcx>,
     alloc: ConstAllocation<'tcx>,
 ) -> crate::pointer::Pointer {
@@ -490,11 +465,7 @@
             ),
             ConstantKind::Val(val, _) => Some(val),
             ConstantKind::Unevaluated(uv, _) => {
-<<<<<<< HEAD
-                fx.tcx.const_eval_resolve(ParamEnv::reveal_all(), uv, None).ok()
-=======
                 Some(fx.tcx.const_eval_resolve(ParamEnv::reveal_all(), uv, None).unwrap())
->>>>>>> 266e9678
             }
         },
         // FIXME(rust-lang/rust#85105): Casts like `IMM8 as u32` result in the const being stored
