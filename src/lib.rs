#![feature(rustc_private, decl_macro, never_type, hash_drain_filter, vec_into_raw_parts, once_cell)]
#![warn(rust_2018_idioms)]
#![warn(unused_lifetimes)]
#![warn(unreachable_pub)]

extern crate snap;
#[macro_use]
extern crate rustc_middle;
extern crate rustc_ast;
extern crate rustc_codegen_ssa;
extern crate rustc_data_structures;
extern crate rustc_errors;
extern crate rustc_fs_util;
extern crate rustc_hir;
extern crate rustc_incremental;
extern crate rustc_index;
<<<<<<< HEAD
extern crate rustc_metadata;
=======
extern crate rustc_interface;
extern crate rustc_metadata;
extern crate rustc_mir;
>>>>>>> 3a31c6d8
extern crate rustc_session;
extern crate rustc_span;
extern crate rustc_target;

// This prevents duplicating functions and statics that are already part of the host rustc process.
#[allow(unused_extern_crates)]
extern crate rustc_driver;

use std::any::Any;

use rustc_codegen_ssa::traits::CodegenBackend;
use rustc_codegen_ssa::CodegenResults;
use rustc_errors::ErrorReported;
use rustc_middle::dep_graph::{WorkProduct, WorkProductId};
use rustc_middle::middle::cstore::EncodedMetadata;
use rustc_session::config::OutputFilenames;
use rustc_session::Session;

use cranelift_codegen::isa::TargetIsa;
use cranelift_codegen::settings::{self, Configurable};

pub use crate::config::*;
use crate::prelude::*;

mod abi;
mod allocator;
mod analyze;
mod archive;
mod backend;
mod base;
mod cast;
mod codegen_i128;
mod common;
mod compiler_builtins;
mod config;
mod constant;
mod debuginfo;
mod discriminant;
mod driver;
mod inline_asm;
mod intrinsics;
mod linkage;
mod main_shim;
mod metadata;
mod num;
mod optimize;
mod pointer;
mod pretty_clif;
mod toolchain;
mod trap;
mod unsize;
mod value_and_place;
mod vtable;

mod prelude {
    pub(crate) use std::convert::{TryFrom, TryInto};

    pub(crate) use rustc_span::Span;

    pub(crate) use rustc_hir::def_id::{DefId, LOCAL_CRATE};
    pub(crate) use rustc_middle::bug;
    pub(crate) use rustc_middle::mir::{self, *};
    pub(crate) use rustc_middle::ty::layout::{self, TyAndLayout};
    pub(crate) use rustc_middle::ty::{
        self, FloatTy, Instance, InstanceDef, IntTy, ParamEnv, Ty, TyCtxt, TypeAndMut,
        TypeFoldable, UintTy,
    };
    pub(crate) use rustc_target::abi::{Abi, LayoutOf, Scalar, Size, VariantIdx};

    pub(crate) use rustc_data_structures::fx::FxHashMap;

    pub(crate) use rustc_index::vec::Idx;

    pub(crate) use cranelift_codegen::ir::condcodes::{FloatCC, IntCC};
    pub(crate) use cranelift_codegen::ir::function::Function;
    pub(crate) use cranelift_codegen::ir::types;
    pub(crate) use cranelift_codegen::ir::{
        AbiParam, Block, ExternalName, FuncRef, Inst, InstBuilder, MemFlags, Signature, SourceLoc,
        StackSlot, StackSlotData, StackSlotKind, TrapCode, Type, Value,
    };
    pub(crate) use cranelift_codegen::isa::{self, CallConv};
    pub(crate) use cranelift_codegen::Context;
    pub(crate) use cranelift_frontend::{FunctionBuilder, FunctionBuilderContext, Variable};
    pub(crate) use cranelift_module::{self, DataContext, FuncId, Linkage, Module};

    pub(crate) use crate::abi::*;
    pub(crate) use crate::base::{codegen_operand, codegen_place};
    pub(crate) use crate::cast::*;
    pub(crate) use crate::common::*;
    pub(crate) use crate::debuginfo::{DebugContext, UnwindContext};
    pub(crate) use crate::pointer::Pointer;
    pub(crate) use crate::trap::*;
    pub(crate) use crate::value_and_place::{CPlace, CPlaceInner, CValue};
}

struct PrintOnPanic<F: Fn() -> String>(F);
impl<F: Fn() -> String> Drop for PrintOnPanic<F> {
    fn drop(&mut self) {
        if ::std::thread::panicking() {
            println!("{}", (self.0)());
        }
    }
}

/// The codegen context holds any information shared between the codegen of individual functions
/// inside a single codegen unit with the exception of the Cranelift [`Module`](cranelift_module::Module).
struct CodegenCx<'tcx> {
    tcx: TyCtxt<'tcx>,
    global_asm: String,
    cached_context: Context,
    debug_context: Option<DebugContext<'tcx>>,
    unwind_context: UnwindContext,
}

impl<'tcx> CodegenCx<'tcx> {
    fn new(
        tcx: TyCtxt<'tcx>,
        backend_config: BackendConfig,
        isa: &dyn TargetIsa,
        debug_info: bool,
    ) -> Self {
        assert_eq!(pointer_ty(tcx), isa.pointer_type());

        let unwind_context =
            UnwindContext::new(tcx, isa, matches!(backend_config.codegen_mode, CodegenMode::Aot));
        let debug_context = if debug_info { Some(DebugContext::new(tcx, isa)) } else { None };
        CodegenCx {
            tcx,
            global_asm: String::new(),
            cached_context: Context::new(),
            debug_context,
            unwind_context,
        }
    }
}

pub struct CraneliftCodegenBackend {
    pub config: Option<BackendConfig>,
}

impl CodegenBackend for CraneliftCodegenBackend {
    fn init(&self, sess: &Session) {
        use rustc_session::config::Lto;
        match sess.lto() {
            Lto::No | Lto::ThinLocal => {}
            Lto::Thin | Lto::Fat => sess.warn("LTO is not supported. You may get a linker error."),
        }
    }

    fn target_features(&self, _sess: &Session) -> Vec<rustc_span::Symbol> {
        vec![]
    }

    fn print_version(&self) {
        println!("Cranelift version: {}", cranelift_codegen::VERSION);
    }

    fn codegen_crate(
        &self,
        tcx: TyCtxt<'_>,
        metadata: EncodedMetadata,
        need_metadata_module: bool,
    ) -> Box<dyn Any> {
        tcx.sess.abort_if_errors();
        let config = if let Some(config) = self.config.clone() {
            config
        } else {
            BackendConfig::from_opts(&tcx.sess.opts.cg.llvm_args)
                .unwrap_or_else(|err| tcx.sess.fatal(&err))
        };
        match config.codegen_mode {
            CodegenMode::Aot => driver::aot::run_aot(tcx, config, metadata, need_metadata_module),
            CodegenMode::Jit | CodegenMode::JitLazy => {
                #[cfg(feature = "jit")]
                let _: ! = driver::jit::run_jit(tcx, config);

                #[cfg(not(feature = "jit"))]
                tcx.sess.fatal("jit support was disabled when compiling rustc_codegen_cranelift");
            }
        }
    }

    fn join_codegen(
        &self,
        ongoing_codegen: Box<dyn Any>,
        _sess: &Session,
    ) -> Result<(CodegenResults, FxHashMap<WorkProductId, WorkProduct>), ErrorReported> {
        Ok(*ongoing_codegen
            .downcast::<(CodegenResults, FxHashMap<WorkProductId, WorkProduct>)>()
            .unwrap())
    }

    fn link(
        &self,
        sess: &Session,
        codegen_results: CodegenResults,
        outputs: &OutputFilenames,
    ) -> Result<(), ErrorReported> {
        use rustc_codegen_ssa::back::link::link_binary;

        link_binary::<crate::archive::ArArchiveBuilder<'_>>(
            sess,
            &codegen_results,
            outputs,
<<<<<<< HEAD
=======
            &codegen_results.crate_info.local_crate_name.as_str(),
>>>>>>> 3a31c6d8
        );

        Ok(())
    }
}

fn target_triple(sess: &Session) -> target_lexicon::Triple {
    sess.target.llvm_target.parse().unwrap()
}

fn build_isa(sess: &Session, backend_config: &BackendConfig) -> Box<dyn isa::TargetIsa + 'static> {
    use target_lexicon::BinaryFormat;

    let target_triple = crate::target_triple(sess);

    let mut flags_builder = settings::builder();
    flags_builder.enable("is_pic").unwrap();
    flags_builder.set("enable_probestack", "false").unwrap(); // __cranelift_probestack is not provided
    let enable_verifier = if backend_config.enable_verifier { "true" } else { "false" };
    flags_builder.set("enable_verifier", enable_verifier).unwrap();

    let tls_model = match target_triple.binary_format {
        BinaryFormat::Elf => "elf_gd",
        BinaryFormat::Macho => "macho",
        BinaryFormat::Coff => "coff",
        _ => "none",
    };
    flags_builder.set("tls_model", tls_model).unwrap();

    flags_builder.set("enable_simd", "true").unwrap();

    flags_builder.set("enable_llvm_abi_extensions", "true").unwrap();

    flags_builder.set("regalloc", &backend_config.regalloc).unwrap();

    use rustc_session::config::OptLevel;
    match sess.opts.optimize {
        OptLevel::No => {
            flags_builder.set("opt_level", "none").unwrap();
        }
        OptLevel::Less | OptLevel::Default => {}
        OptLevel::Size | OptLevel::SizeMin | OptLevel::Aggressive => {
            flags_builder.set("opt_level", "speed_and_size").unwrap();
        }
    }

    let flags = settings::Flags::new(flags_builder);

    let variant = cranelift_codegen::isa::BackendVariant::MachInst;

    let isa_builder = match sess.opts.cg.target_cpu.as_deref() {
        Some("native") => {
            let builder = cranelift_native::builder_with_options(variant, true).unwrap();
            builder
        }
        Some(value) => {
            let mut builder =
                cranelift_codegen::isa::lookup_variant(target_triple, variant).unwrap();
            if let Err(_) = builder.enable(value) {
                sess.fatal("The specified target cpu isn't currently supported by Cranelift.");
            }
            builder
        }
        None => {
            let mut builder =
                cranelift_codegen::isa::lookup_variant(target_triple.clone(), variant).unwrap();
            if target_triple.architecture == target_lexicon::Architecture::X86_64 {
                // Don't use "haswell" as the default, as it implies `has_lzcnt`.
                // macOS CI is still at Ivy Bridge EP, so `lzcnt` is interpreted as `bsr`.
                builder.enable("nehalem").unwrap();
            }
            builder
        }
    };

    isa_builder.finish(flags)
}

/// This is the entrypoint for a hot plugged rustc_codegen_cranelift
#[no_mangle]
pub fn __rustc_codegen_backend() -> Box<dyn CodegenBackend> {
    Box::new(CraneliftCodegenBackend { config: None })
}<|MERGE_RESOLUTION|>--- conflicted
+++ resolved
@@ -14,13 +14,9 @@
 extern crate rustc_hir;
 extern crate rustc_incremental;
 extern crate rustc_index;
-<<<<<<< HEAD
-extern crate rustc_metadata;
-=======
 extern crate rustc_interface;
 extern crate rustc_metadata;
 extern crate rustc_mir;
->>>>>>> 3a31c6d8
 extern crate rustc_session;
 extern crate rustc_span;
 extern crate rustc_target;
@@ -225,10 +221,6 @@
             sess,
             &codegen_results,
             outputs,
-<<<<<<< HEAD
-=======
-            &codegen_results.crate_info.local_crate_name.as_str(),
->>>>>>> 3a31c6d8
         );
 
         Ok(())
