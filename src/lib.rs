// tidy-alphabetical-start
#![allow(rustc::diagnostic_outside_of_impl)]
#![allow(rustc::untranslatable_diagnostic)]
#![cfg_attr(doc, allow(internal_features))]
#![cfg_attr(doc, doc(rust_logo))]
#![cfg_attr(doc, feature(rustdoc_internals))]
// Note: please avoid adding other feature gates where possible
#![feature(rustc_private)]
// Only used to define intrinsics in `compiler_builtins.rs`.
#![feature(f16)]
#![feature(f128)]
// Note: please avoid adding other feature gates where possible
#![warn(rust_2018_idioms)]
#![warn(unreachable_pub)]
#![warn(unused_lifetimes)]
// tidy-alphabetical-end

#[macro_use]
extern crate rustc_middle;
extern crate rustc_abi;
extern crate rustc_ast;
extern crate rustc_codegen_ssa;
extern crate rustc_data_structures;
extern crate rustc_errors;
extern crate rustc_fs_util;
extern crate rustc_hir;
extern crate rustc_incremental;
extern crate rustc_index;
extern crate rustc_metadata;
extern crate rustc_session;
extern crate rustc_span;
extern crate rustc_symbol_mangling;
extern crate rustc_target;
#[macro_use]
extern crate tracing;

// This prevents duplicating functions and statics that are already part of the host rustc process.
#[allow(unused_extern_crates)]
extern crate rustc_driver;

use std::any::Any;
use std::env;
use std::sync::Arc;

use cranelift_codegen::isa::TargetIsa;
use cranelift_codegen::settings::{self, Configurable};
use rustc_codegen_ssa::traits::CodegenBackend;
use rustc_codegen_ssa::{CodegenResults, TargetConfig};
use rustc_metadata::EncodedMetadata;
use rustc_middle::dep_graph::{WorkProduct, WorkProductId};
use rustc_session::Session;
use rustc_session::config::OutputFilenames;
use rustc_span::{Symbol, sym};

pub use crate::config::*;
use crate::prelude::*;

mod abi;
mod allocator;
mod analyze;
mod base;
mod cast;
mod codegen_f16_f128;
mod codegen_i128;
mod common;
mod compiler_builtins;
mod concurrency_limiter;
mod config;
mod constant;
mod debuginfo;
mod discriminant;
mod driver;
mod global_asm;
mod inline_asm;
mod intrinsics;
mod linkage;
mod main_shim;
mod num;
mod optimize;
mod pointer;
mod pretty_clif;
mod toolchain;
mod unsize;
mod unwind_module;
mod value_and_place;
mod vtable;

mod prelude {
    pub(crate) use cranelift_codegen::Context;
    pub(crate) use cranelift_codegen::ir::condcodes::{FloatCC, IntCC};
    pub(crate) use cranelift_codegen::ir::function::Function;
    pub(crate) use cranelift_codegen::ir::{
        AbiParam, Block, FuncRef, Inst, InstBuilder, MemFlags, Signature, SourceLoc, StackSlot,
        StackSlotData, StackSlotKind, TrapCode, Type, Value, types,
    };
    pub(crate) use cranelift_module::{self, DataDescription, FuncId, Linkage, Module};
    pub(crate) use rustc_abi::{BackendRepr, FIRST_VARIANT, FieldIdx, Scalar, Size, VariantIdx};
    pub(crate) use rustc_data_structures::fx::{FxHashMap, FxIndexMap};
    pub(crate) use rustc_hir::def_id::{DefId, LOCAL_CRATE};
    pub(crate) use rustc_index::Idx;
    pub(crate) use rustc_middle::mir::{self, *};
    pub(crate) use rustc_middle::ty::layout::{LayoutOf, TyAndLayout};
    pub(crate) use rustc_middle::ty::{
        self, FloatTy, Instance, InstanceKind, IntTy, Ty, TyCtxt, UintTy,
    };
    pub(crate) use rustc_span::Span;

    pub(crate) use crate::abi::*;
    pub(crate) use crate::base::{codegen_operand, codegen_place};
    pub(crate) use crate::cast::*;
    pub(crate) use crate::common::*;
    pub(crate) use crate::debuginfo::{DebugContext, UnwindContext};
    pub(crate) use crate::pointer::Pointer;
    pub(crate) use crate::value_and_place::{CPlace, CValue};
}

struct PrintOnPanic<F: Fn() -> String>(F);
impl<F: Fn() -> String> Drop for PrintOnPanic<F> {
    fn drop(&mut self) {
        if ::std::thread::panicking() {
            println!("{}", (self.0)());
        }
    }
}

/// The codegen context holds any information shared between the codegen of individual functions
/// inside a single codegen unit with the exception of the Cranelift [`Module`](cranelift_module::Module).
struct CodegenCx {
    output_filenames: Arc<OutputFilenames>,
    invocation_temp: Option<String>,
    should_write_ir: bool,
    global_asm: String,
    inline_asm_index: usize,
    debug_context: Option<DebugContext>,
    cgu_name: Symbol,
}

impl CodegenCx {
    fn new(tcx: TyCtxt<'_>, isa: &dyn TargetIsa, debug_info: bool, cgu_name: Symbol) -> Self {
        assert_eq!(pointer_ty(tcx), isa.pointer_type());

        let debug_context = if debug_info && !tcx.sess.target.options.is_like_windows {
            Some(DebugContext::new(tcx, isa, cgu_name.as_str()))
        } else {
            None
        };
        CodegenCx {
            output_filenames: tcx.output_filenames(()).clone(),
            invocation_temp: tcx.sess.invocation_temp.clone(),
            should_write_ir: crate::pretty_clif::should_write_ir(tcx),
            global_asm: String::new(),
            inline_asm_index: 0,
            debug_context,
            cgu_name,
        }
    }
}

pub struct CraneliftCodegenBackend {
    pub config: Option<BackendConfig>,
}

impl CodegenBackend for CraneliftCodegenBackend {
    fn locale_resource(&self) -> &'static str {
        // FIXME(rust-lang/rust#100717) - cranelift codegen backend is not yet translated
        ""
    }

    fn init(&self, sess: &Session) {
        use rustc_session::config::{InstrumentCoverage, Lto};
        match sess.lto() {
            Lto::No | Lto::ThinLocal => {}
            Lto::Thin | Lto::Fat => {
                sess.dcx().warn("LTO is not supported. You may get a linker error.")
            }
        }

        if sess.opts.cg.instrument_coverage() != InstrumentCoverage::No {
            sess.dcx()
                .fatal("`-Cinstrument-coverage` is LLVM specific and not supported by Cranelift");
        }
    }

    fn target_config(&self, sess: &Session) -> TargetConfig {
        // FIXME return the actually used target features. this is necessary for #[cfg(target_feature)]
        let target_features = if sess.target.arch == "x86_64" && sess.target.os != "none" {
            // x86_64 mandates SSE2 support and rustc requires the x87 feature to be enabled
            vec![sym::fsxr, sym::sse, sym::sse2, Symbol::intern("x87")]
        } else if sess.target.arch == "aarch64" {
            match &*sess.target.os {
                "none" => vec![],
                // On macOS the aes, sha2 and sha3 features are enabled by default and ring
                // fails to compile on macOS when they are not present.
                "macos" => vec![sym::neon, sym::aes, sym::sha2, sym::sha3],
                // AArch64 mandates Neon support
                _ => vec![sym::neon],
            }
        } else {
            vec![]
        };
        // FIXME do `unstable_target_features` properly
        let unstable_target_features = target_features.clone();

<<<<<<< HEAD
        TargetConfig {
            target_features,
            unstable_target_features,
            // Cranelift does not yet support f16 or f128
            has_reliable_f16: false,
            has_reliable_f16_math: false,
            has_reliable_f128: false,
            has_reliable_f128_math: false,
=======
        // FIXME(f16_f128): LLVM 20 (currently used by `rustc`) passes `f128` in XMM registers on
        // Windows, whereas LLVM 21+ and Cranelift pass it indirectly. This means that `f128` won't
        // work when linking against a LLVM-built sysroot.
        let has_reliable_f128 = !sess.target.is_like_windows;
        let has_reliable_f16 = match &*sess.target.arch {
            // FIXME(f16_f128): LLVM 20 does not support `f16` on s390x, meaning the required
            // builtins are not available in `compiler-builtins`.
            "s390x" => false,
            // FIXME(f16_f128): `rustc_codegen_llvm` currently disables support on Windows GNU
            // targets due to GCC using a different ABI than LLVM. Therefore `f16` won't be
            // available when using a LLVM-built sysroot.
            "x86_64"
                if sess.target.os == "windows"
                    && sess.target.env == "gnu"
                    && sess.target.abi != "llvm" =>
            {
                false
            }
            _ => true,
        };

        TargetConfig {
            target_features,
            unstable_target_features,
            // `rustc_codegen_cranelift` polyfills functionality not yet
            // available in Cranelift.
            has_reliable_f16,
            has_reliable_f16_math: has_reliable_f16,
            has_reliable_f128,
            has_reliable_f128_math: has_reliable_f128,
>>>>>>> 979dcf8e
        }
    }

    fn print_version(&self) {
        println!("Cranelift version: {}", cranelift_codegen::VERSION);
    }

    fn codegen_crate(
        &self,
        tcx: TyCtxt<'_>,
        metadata: EncodedMetadata,
        need_metadata_module: bool,
    ) -> Box<dyn Any> {
        info!("codegen crate {}", tcx.crate_name(LOCAL_CRATE));
        let config = self.config.clone().unwrap_or_else(|| {
            BackendConfig::from_opts(&tcx.sess.opts.cg.llvm_args)
                .unwrap_or_else(|err| tcx.sess.dcx().fatal(err))
        });
        if config.jit_mode {
            #[cfg(feature = "jit")]
            driver::jit::run_jit(tcx, config.jit_args);

            #[cfg(not(feature = "jit"))]
            tcx.dcx().fatal("jit support was disabled when compiling rustc_codegen_cranelift");
        } else {
            driver::aot::run_aot(tcx, metadata, need_metadata_module)
        }
    }

    fn join_codegen(
        &self,
        ongoing_codegen: Box<dyn Any>,
        sess: &Session,
        outputs: &OutputFilenames,
    ) -> (CodegenResults, FxIndexMap<WorkProductId, WorkProduct>) {
        ongoing_codegen.downcast::<driver::aot::OngoingCodegen>().unwrap().join(sess, outputs)
    }
}

/// Determine if the Cranelift ir verifier should run.
///
/// Returns true when `-Zverify-llvm-ir` is passed, the `CG_CLIF_ENABLE_VERIFIER` env var is set to
/// 1 or when cg_clif is compiled with debug assertions enabled or false otherwise.
fn enable_verifier(sess: &Session) -> bool {
    sess.verify_llvm_ir()
        || cfg!(debug_assertions)
        || env::var("CG_CLIF_ENABLE_VERIFIER").as_deref() == Ok("1")
}

fn target_triple(sess: &Session) -> target_lexicon::Triple {
    match sess.target.llvm_target.parse() {
        Ok(triple) => triple,
        Err(err) => sess.dcx().fatal(format!("target not recognized: {}", err)),
    }
}

fn build_isa(sess: &Session, jit: bool) -> Arc<dyn TargetIsa + 'static> {
    use target_lexicon::BinaryFormat;

    let target_triple = crate::target_triple(sess);

    let mut flags_builder = settings::builder();
    flags_builder.set("is_pic", if jit { "false" } else { "true" }).unwrap();
    let enable_verifier = if enable_verifier(sess) { "true" } else { "false" };
    flags_builder.set("enable_verifier", enable_verifier).unwrap();
    flags_builder.set("regalloc_checker", enable_verifier).unwrap();

    let mut frame_ptr = sess.target.options.frame_pointer.clone();
    frame_ptr.ratchet(sess.opts.cg.force_frame_pointers);
    let preserve_frame_pointer = frame_ptr != rustc_target::spec::FramePointer::MayOmit;
    flags_builder
        .set("preserve_frame_pointers", if preserve_frame_pointer { "true" } else { "false" })
        .unwrap();

    let tls_model = match target_triple.binary_format {
        BinaryFormat::Elf => "elf_gd",
        BinaryFormat::Macho => "macho",
        BinaryFormat::Coff => "coff",
        _ => "none",
    };
    flags_builder.set("tls_model", tls_model).unwrap();

    flags_builder.set("enable_llvm_abi_extensions", "true").unwrap();

    if let Some(align) = sess.opts.unstable_opts.min_function_alignment {
        flags_builder
            .set("log2_min_function_alignment", &align.bytes().ilog2().to_string())
            .unwrap();
    }

    use rustc_session::config::OptLevel;
    match sess.opts.optimize {
        OptLevel::No => {
            flags_builder.set("opt_level", "none").unwrap();
        }
        OptLevel::Less
        | OptLevel::More
        | OptLevel::Size
        | OptLevel::SizeMin
        | OptLevel::Aggressive => {
            flags_builder.set("opt_level", "speed_and_size").unwrap();
        }
    }

    if let target_lexicon::OperatingSystem::Windows = target_triple.operating_system {
        // FIXME remove dependency on this from the Rust ABI. cc bytecodealliance/wasmtime#9510
        flags_builder.enable("enable_multi_ret_implicit_sret").unwrap();
    }

    if let target_lexicon::Architecture::S390x = target_triple.architecture {
        // FIXME remove dependency on this from the Rust ABI. cc bytecodealliance/wasmtime#9510
        flags_builder.enable("enable_multi_ret_implicit_sret").unwrap();
    }

    if let target_lexicon::Architecture::Aarch64(_)
    | target_lexicon::Architecture::Riscv64(_)
    | target_lexicon::Architecture::X86_64 = target_triple.architecture
    {
        // Windows depends on stack probes to grow the committed part of the stack.
        // On other platforms it helps prevents stack smashing.
        flags_builder.enable("enable_probestack").unwrap();
        flags_builder.set("probestack_strategy", "inline").unwrap();
    } else {
        // __cranelift_probestack is not provided and inline stack probes are only supported on
        // AArch64, Riscv64 and x86_64.
        flags_builder.set("enable_probestack", "false").unwrap();
    }

    let flags = settings::Flags::new(flags_builder);

    let isa_builder = match sess.opts.cg.target_cpu.as_deref() {
        Some("native") => cranelift_native::builder_with_options(true).unwrap(),
        Some(value) => {
            let mut builder =
                cranelift_codegen::isa::lookup(target_triple.clone()).unwrap_or_else(|err| {
                    sess.dcx().fatal(format!("can't compile for {}: {}", target_triple, err));
                });
            if builder.enable(value).is_err() {
                sess.dcx()
                    .fatal("the specified target cpu isn't currently supported by Cranelift.");
            }
            builder
        }
        None => {
            let mut builder =
                cranelift_codegen::isa::lookup(target_triple.clone()).unwrap_or_else(|err| {
                    sess.dcx().fatal(format!("can't compile for {}: {}", target_triple, err));
                });
            if target_triple.architecture == target_lexicon::Architecture::X86_64 {
                // Only set the target cpu on x86_64 as Cranelift is missing
                // the target cpu list for most other targets.
                builder.enable(sess.target.cpu.as_ref()).unwrap();
            }
            builder
        }
    };

    match isa_builder.finish(flags) {
        Ok(target_isa) => target_isa,
        Err(err) => sess.dcx().fatal(format!("failed to build TargetIsa: {}", err)),
    }
}

/// This is the entrypoint for a hot plugged rustc_codegen_cranelift
#[no_mangle]
pub fn __rustc_codegen_backend() -> Box<dyn CodegenBackend> {
    Box::new(CraneliftCodegenBackend { config: None })
}<|MERGE_RESOLUTION|>--- conflicted
+++ resolved
@@ -201,16 +201,6 @@
         // FIXME do `unstable_target_features` properly
         let unstable_target_features = target_features.clone();
 
-<<<<<<< HEAD
-        TargetConfig {
-            target_features,
-            unstable_target_features,
-            // Cranelift does not yet support f16 or f128
-            has_reliable_f16: false,
-            has_reliable_f16_math: false,
-            has_reliable_f128: false,
-            has_reliable_f128_math: false,
-=======
         // FIXME(f16_f128): LLVM 20 (currently used by `rustc`) passes `f128` in XMM registers on
         // Windows, whereas LLVM 21+ and Cranelift pass it indirectly. This means that `f128` won't
         // work when linking against a LLVM-built sysroot.
@@ -241,7 +231,6 @@
             has_reliable_f16_math: has_reliable_f16,
             has_reliable_f128,
             has_reliable_f128_math: has_reliable_f128,
->>>>>>> 979dcf8e
         }
     }
 
