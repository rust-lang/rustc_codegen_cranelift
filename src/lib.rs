--- conflicted
+++ resolved
@@ -42,10 +42,6 @@
 use rustc_codegen_ssa::CodegenResults;
 use rustc_codegen_ssa::back::versioned_llvm_target;
 use rustc_codegen_ssa::traits::CodegenBackend;
-<<<<<<< HEAD
-use rustc_data_structures::profiling::SelfProfilerRef;
-=======
->>>>>>> 57845a39
 use rustc_metadata::EncodedMetadata;
 use rustc_middle::dep_graph::{WorkProduct, WorkProductId};
 use rustc_session::Session;
@@ -235,8 +231,6 @@
 
         ongoing_codegen.downcast::<driver::aot::OngoingCodegen>().unwrap().join(sess, outputs)
     }
-<<<<<<< HEAD
-=======
 }
 
 /// Determine if the Cranelift ir verifier should run.
@@ -247,7 +241,6 @@
     sess.verify_llvm_ir()
         || cfg!(debug_assertions)
         || env::var("CG_CLIF_ENABLE_VERIFIER").as_deref() == Ok("1")
->>>>>>> 57845a39
 }
 
 fn target_triple(sess: &Session) -> target_lexicon::Triple {
