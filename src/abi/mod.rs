--- conflicted
+++ resolved
@@ -55,11 +55,7 @@
     assert!(!inst.substs.needs_infer());
     clif_sig_from_fn_abi(
         tcx,
-<<<<<<< HEAD
-        triple,
-=======
         CallConv::triple_default(triple),
->>>>>>> 97e50454
         &RevealAllLayoutCx(tcx).fn_abi_of_instance(inst, ty::List::empty()),
     )
 }
