--- conflicted
+++ resolved
@@ -77,18 +77,10 @@
         (&ty::Ref(_, a, _), &ty::Ref(_, b, _))
         | (&ty::Ref(_, a, _), &ty::RawPtr(ty::TypeAndMut { ty: b, .. }))
         | (&ty::RawPtr(ty::TypeAndMut { ty: a, .. }), &ty::RawPtr(ty::TypeAndMut { ty: b, .. })) => {
-<<<<<<< HEAD
-            assert!(!fx.layout_of(a).is_unsized());
-=======
->>>>>>> 05677b6b
             (src, unsized_info(fx, a, b, old_info))
         }
         (&ty::Adt(def_a, _), &ty::Adt(def_b, _)) if def_a.is_box() && def_b.is_box() => {
             let (a, b) = (src_layout.ty.boxed_ty(), dst_layout.ty.boxed_ty());
-<<<<<<< HEAD
-            assert!(!fx.layout_of(a).is_unsized());
-=======
->>>>>>> 05677b6b
             (src, unsized_info(fx, a, b, old_info))
         }
         (&ty::Adt(def_a, _), &ty::Adt(def_b, _)) => {
