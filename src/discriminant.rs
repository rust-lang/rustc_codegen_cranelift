//! Handling of enum discriminants
//!
//! Adapted from <https://github.com/rust-lang/rust/blob/d760df5aea483aae041c9a241e7acacf48f75035/src/librustc_codegen_ssa/mir/place.rs>

use rustc_target::abi::{Int, TagEncoding, Variants};

use crate::prelude::*;

pub(crate) fn codegen_set_discriminant<'tcx>(
    fx: &mut FunctionCx<'_, 'tcx, impl Module>,
    place: CPlace<'tcx>,
    variant_index: VariantIdx,
) {
    let layout = place.layout();
    if layout.for_variant(fx, variant_index).abi.is_uninhabited() {
        return;
    }
    match layout.variants {
        Variants::Single { index } => {
            assert_eq!(index, variant_index);
        }
        Variants::Multiple {
            tag: _,
            tag_field,
            tag_encoding: TagEncoding::Direct,
            variants: _,
        } => {
            let ptr = place.place_field(fx, mir::Field::new(tag_field));
            let to = layout
                .ty
                .discriminant_for_variant(fx.tcx, variant_index)
                .unwrap()
<<<<<<< HEAD
                .val
                .into();
=======
                .val;
            let to = if ptr.layout().abi.is_signed() {
                ty::ScalarInt::try_from_int(
                    ptr.layout().size.sign_extend(to) as i128,
                    ptr.layout().size,
                )
                .unwrap()
            } else {
                ty::ScalarInt::try_from_uint(to, ptr.layout().size).unwrap()
            };
>>>>>>> 5988bbd2
            let discr = CValue::const_val(fx, ptr.layout(), to);
            ptr.write_cvalue(fx, discr);
        }
        Variants::Multiple {
            tag: _,
            tag_field,
            tag_encoding:
                TagEncoding::Niche {
                    dataful_variant,
                    ref niche_variants,
                    niche_start,
                },
            variants: _,
        } => {
            if variant_index != dataful_variant {
                let niche = place.place_field(fx, mir::Field::new(tag_field));
                let niche_value = variant_index.as_u32() - niche_variants.start().as_u32();
<<<<<<< HEAD
                let niche_value = u128::from(niche_value).wrapping_add(niche_start);
                let niche_llval = CValue::const_val(fx, niche.layout(), niche_value.into());
=======
                let niche_value = ty::ScalarInt::try_from_uint(
                    u128::from(niche_value).wrapping_add(niche_start),
                    niche.layout().size,
                )
                .unwrap();
                let niche_llval = CValue::const_val(fx, niche.layout(), niche_value);
>>>>>>> 5988bbd2
                niche.write_cvalue(fx, niche_llval);
            }
        }
    }
}

pub(crate) fn codegen_get_discriminant<'tcx>(
    fx: &mut FunctionCx<'_, 'tcx, impl Module>,
    value: CValue<'tcx>,
    dest_layout: TyAndLayout<'tcx>,
) -> CValue<'tcx> {
    let layout = value.layout();

    if layout.abi == Abi::Uninhabited {
        return trap_unreachable_ret_value(
            fx,
            dest_layout,
            "[panic] Tried to get discriminant for uninhabited type.",
        );
    }

    let (tag_scalar, tag_field, tag_encoding) = match &layout.variants {
        Variants::Single { index } => {
            let discr_val = layout
                .ty
                .discriminant_for_variant(fx.tcx, *index)
                .map_or(u128::from(index.as_u32()), |discr| discr.val);
<<<<<<< HEAD
            return CValue::const_val(fx, dest_layout, discr_val.into());
=======
            let discr_val = if dest_layout.abi.is_signed() {
                ty::ScalarInt::try_from_int(
                    dest_layout.size.sign_extend(discr_val) as i128,
                    dest_layout.size,
                )
                .unwrap()
            } else {
                ty::ScalarInt::try_from_uint(discr_val, dest_layout.size).unwrap()
            };
            return CValue::const_val(fx, dest_layout, discr_val);
>>>>>>> 5988bbd2
        }
        Variants::Multiple {
            tag,
            tag_field,
            tag_encoding,
            variants: _,
        } => (tag, *tag_field, tag_encoding),
    };

    let cast_to = fx.clif_type(dest_layout.ty).unwrap();

    // Read the tag/niche-encoded discriminant from memory.
    let tag = value.value_field(fx, mir::Field::new(tag_field));
    let tag = tag.load_scalar(fx);

    // Decode the discriminant (specifically if it's niche-encoded).
    match *tag_encoding {
        TagEncoding::Direct => {
            let signed = match tag_scalar.value {
                Int(_, signed) => signed,
                _ => false,
            };
            let val = clif_intcast(fx, tag, cast_to, signed);
            CValue::by_val(val, dest_layout)
        }
        TagEncoding::Niche {
            dataful_variant,
            ref niche_variants,
            niche_start,
        } => {
            // Rebase from niche values to discriminants, and check
            // whether the result is in range for the niche variants.

            // We first compute the "relative discriminant" (wrt `niche_variants`),
            // that is, if `n = niche_variants.end() - niche_variants.start()`,
            // we remap `niche_start..=niche_start + n` (which may wrap around)
            // to (non-wrap-around) `0..=n`, to be able to check whether the
            // discriminant corresponds to a niche variant with one comparison.
            // We also can't go directly to the (variant index) discriminant
            // and check that it is in the range `niche_variants`, because
            // that might not fit in the same type, on top of needing an extra
            // comparison (see also the comment on `let niche_discr`).
            let relative_discr = if niche_start == 0 {
                tag
            } else {
                // FIXME handle niche_start > i64::MAX
                fx.bcx
                    .ins()
                    .iadd_imm(tag, -i64::try_from(niche_start).unwrap())
            };
            let relative_max = niche_variants.end().as_u32() - niche_variants.start().as_u32();
            let is_niche = {
                codegen_icmp_imm(
                    fx,
                    IntCC::UnsignedLessThanOrEqual,
                    relative_discr,
                    i128::from(relative_max),
                )
            };

            // NOTE(eddyb) this addition needs to be performed on the final
            // type, in case the niche itself can't represent all variant
            // indices (e.g. `u8` niche with more than `256` variants,
            // but enough uninhabited variants so that the remaining variants
            // fit in the niche).
            // In other words, `niche_variants.end - niche_variants.start`
            // is representable in the niche, but `niche_variants.end`
            // might not be, in extreme cases.
            let niche_discr = {
                let relative_discr = if relative_max == 0 {
                    // HACK(eddyb) since we have only one niche, we know which
                    // one it is, and we can avoid having a dynamic value here.
                    fx.bcx.ins().iconst(cast_to, 0)
                } else {
                    clif_intcast(fx, relative_discr, cast_to, false)
                };
                fx.bcx
                    .ins()
                    .iadd_imm(relative_discr, i64::from(niche_variants.start().as_u32()))
            };

            let dataful_variant = fx
                .bcx
                .ins()
                .iconst(cast_to, i64::from(dataful_variant.as_u32()));
            let discr = fx.bcx.ins().select(is_niche, niche_discr, dataful_variant);
            CValue::by_val(discr, dest_layout)
        }
    }
}<|MERGE_RESOLUTION|>--- conflicted
+++ resolved
@@ -30,10 +30,6 @@
                 .ty
                 .discriminant_for_variant(fx.tcx, variant_index)
                 .unwrap()
-<<<<<<< HEAD
-                .val
-                .into();
-=======
                 .val;
             let to = if ptr.layout().abi.is_signed() {
                 ty::ScalarInt::try_from_int(
@@ -44,7 +40,6 @@
             } else {
                 ty::ScalarInt::try_from_uint(to, ptr.layout().size).unwrap()
             };
->>>>>>> 5988bbd2
             let discr = CValue::const_val(fx, ptr.layout(), to);
             ptr.write_cvalue(fx, discr);
         }
@@ -62,17 +57,12 @@
             if variant_index != dataful_variant {
                 let niche = place.place_field(fx, mir::Field::new(tag_field));
                 let niche_value = variant_index.as_u32() - niche_variants.start().as_u32();
-<<<<<<< HEAD
-                let niche_value = u128::from(niche_value).wrapping_add(niche_start);
-                let niche_llval = CValue::const_val(fx, niche.layout(), niche_value.into());
-=======
                 let niche_value = ty::ScalarInt::try_from_uint(
                     u128::from(niche_value).wrapping_add(niche_start),
                     niche.layout().size,
                 )
                 .unwrap();
                 let niche_llval = CValue::const_val(fx, niche.layout(), niche_value);
->>>>>>> 5988bbd2
                 niche.write_cvalue(fx, niche_llval);
             }
         }
@@ -100,9 +90,6 @@
                 .ty
                 .discriminant_for_variant(fx.tcx, *index)
                 .map_or(u128::from(index.as_u32()), |discr| discr.val);
-<<<<<<< HEAD
-            return CValue::const_val(fx, dest_layout, discr_val.into());
-=======
             let discr_val = if dest_layout.abi.is_signed() {
                 ty::ScalarInt::try_from_int(
                     dest_layout.size.sign_extend(discr_val) as i128,
@@ -113,7 +100,6 @@
                 ty::ScalarInt::try_from_uint(discr_val, dest_layout.size).unwrap()
             };
             return CValue::const_val(fx, dest_layout, discr_val);
->>>>>>> 5988bbd2
         }
         Variants::Multiple {
             tag,
