//! The JIT driver uses [`cranelift_jit`] to JIT execute programs without writing any object
//! files.

use std::cell::RefCell;
use std::ffi::CString;
use std::os::raw::{c_char, c_int};
use std::sync::{Mutex, OnceLock, mpsc};

use cranelift_frontend::{FunctionBuilder, FunctionBuilderContext};
use cranelift_jit::{JITBuilder, JITModule};
use rustc_codegen_ssa::CrateInfo;
use rustc_middle::mir::mono::MonoItem;
use rustc_session::Session;
use rustc_span::sym;

use crate::debuginfo::TypeDebugContext;
use crate::prelude::*;
use crate::unwind_module::UnwindModule;
use crate::{CodegenCx, CodegenMode};

struct JitState {
    jit_module: UnwindModule<JITModule>,
}

thread_local! {
    static LAZY_JIT_STATE: RefCell<Option<JitState>> = const { RefCell::new(None) };
}

/// The Sender owned by the rustc thread
static GLOBAL_MESSAGE_SENDER: OnceLock<Mutex<mpsc::Sender<UnsafeMessage>>> = OnceLock::new();

/// A message that is sent from the jitted runtime to the rustc thread.
/// Senders are responsible for upholding `Send` semantics.
enum UnsafeMessage {
    /// Request that the specified `Instance` be lazily jitted.
    ///
    /// Nothing accessible through `instance_ptr` may be moved or mutated by the sender after
    /// this message is sent.
    JitFn {
        instance_ptr: *const Instance<'static>,
        trampoline_ptr: *const u8,
        tx: mpsc::Sender<*const u8>,
    },
}
unsafe impl Send for UnsafeMessage {}

impl UnsafeMessage {
    /// Send the message.
    fn send(self) -> Result<(), mpsc::SendError<UnsafeMessage>> {
        thread_local! {
            /// The Sender owned by the local thread
            static LOCAL_MESSAGE_SENDER: mpsc::Sender<UnsafeMessage> =
                GLOBAL_MESSAGE_SENDER
                    .get().unwrap()
                    .lock().unwrap()
                    .clone();
        }
        LOCAL_MESSAGE_SENDER.with(|sender| sender.send(self))
    }
}

fn create_jit_module(tcx: TyCtxt<'_>, hotswap: bool) -> (UnwindModule<JITModule>, CodegenCx) {
    let crate_info = CrateInfo::new(tcx, "dummy_target_cpu".to_string());

    let isa = crate::build_isa(tcx.sess);
    let mut jit_builder = JITBuilder::with_isa(isa, cranelift_module::default_libcall_names());
    jit_builder.hotswap(hotswap);
    crate::compiler_builtins::register_functions_for_jit(&mut jit_builder);
    jit_builder.symbol_lookup_fn(dep_symbol_lookup_fn(tcx.sess, crate_info));
    jit_builder.symbol("__clif_jit_fn", clif_jit_fn as *const u8);
    let mut jit_module = UnwindModule::new(JITModule::new(jit_builder), false);

    let cx = crate::CodegenCx::new(tcx, jit_module.isa(), false, sym::dummy_cgu_name);

    crate::allocator::codegen(tcx, &mut jit_module);

    (jit_module, cx)
}

pub(crate) fn run_jit(tcx: TyCtxt<'_>, codegen_mode: CodegenMode, jit_args: Vec<String>) -> ! {
    if !tcx.sess.opts.output_types.should_codegen() {
        tcx.dcx().fatal("JIT mode doesn't work with `cargo check`");
    }

    if !tcx.crate_types().contains(&rustc_session::config::CrateType::Executable) {
        tcx.dcx().fatal("can't jit non-executable crate");
    }

    let (mut jit_module, mut cx) =
        create_jit_module(tcx, matches!(codegen_mode, CodegenMode::JitLazy));
    let mut cached_context = Context::new();

    let (_, cgus) = tcx.collect_and_partition_mono_items(());
    let mono_items = cgus
        .iter()
        .map(|cgu| cgu.items_in_deterministic_order(tcx).into_iter())
        .flatten()
        .collect::<FxHashMap<_, _>>()
        .into_iter()
        .collect::<Vec<(_, _)>>();

    tcx.sess.time("codegen mono items", || {
        super::predefine_mono_items(tcx, &mut jit_module, &mono_items);
        for (mono_item, _) in mono_items {
            match mono_item {
                MonoItem::Fn(inst) => match codegen_mode {
                    CodegenMode::Aot => unreachable!(),
                    CodegenMode::Jit => {
                        codegen_and_compile_fn(
                            tcx,
                            &mut cx,
                            &mut cached_context,
                            &mut jit_module,
                            inst,
                        );
                    }
                    CodegenMode::JitLazy => {
                        codegen_shim(tcx, &mut cached_context, &mut jit_module, inst)
                    }
                },
                MonoItem::Static(def_id) => {
                    crate::constant::codegen_static(tcx, &mut jit_module, def_id);
                }
                MonoItem::GlobalAsm(item_id) => {
                    let item = tcx.hir().item(item_id);
                    tcx.dcx().span_fatal(item.span, "Global asm is not supported in JIT mode");
                }
            }
        }
    });

    if !cx.global_asm.is_empty() {
        tcx.dcx().fatal("Inline asm is not supported in JIT mode");
    }

    crate::main_shim::maybe_create_entry_wrapper(tcx, &mut jit_module, true, true);

    tcx.dcx().abort_if_errors();

    jit_module.finalize_definitions();

    println!(
        "Rustc codegen cranelift will JIT run the executable, because -Cllvm-args=mode=jit was passed"
    );

    let args = std::iter::once(&*tcx.crate_name(LOCAL_CRATE).as_str().to_string())
        .chain(jit_args.iter().map(|arg| &**arg))
        .map(|arg| CString::new(arg).unwrap())
        .collect::<Vec<_>>();

    let start_sig = Signature {
        params: vec![
            AbiParam::new(jit_module.target_config().pointer_type()),
            AbiParam::new(jit_module.target_config().pointer_type()),
        ],
        returns: vec![AbiParam::new(jit_module.target_config().pointer_type() /*isize*/)],
        call_conv: jit_module.target_config().default_call_conv,
    };
    let start_func_id = jit_module.declare_function("main", Linkage::Import, &start_sig).unwrap();
    let finalized_start: *const u8 = jit_module.module.get_finalized_function(start_func_id);

    LAZY_JIT_STATE.with(|lazy_jit_state| {
        let mut lazy_jit_state = lazy_jit_state.borrow_mut();
        assert!(lazy_jit_state.is_none());
        *lazy_jit_state = Some(JitState { jit_module });
    });

    let f: extern "C" fn(c_int, *const *const c_char) -> c_int =
        unsafe { ::std::mem::transmute(finalized_start) };

    let (tx, rx) = mpsc::channel();
    GLOBAL_MESSAGE_SENDER.set(Mutex::new(tx)).unwrap();

    // Spawn the jitted runtime in a new thread so that this rustc thread can handle messages
    // (eg to lazily JIT further functions as required)
    std::thread::spawn(move || {
        let mut argv = args.iter().map(|arg| arg.as_ptr()).collect::<Vec<_>>();

        // Push a null pointer as a terminating argument. This is required by POSIX and
        // useful as some dynamic linkers use it as a marker to jump over.
        argv.push(std::ptr::null());

        let ret = f(args.len() as c_int, argv.as_ptr());
        std::process::exit(ret);
    });

    // Handle messages
    loop {
        match rx.recv().unwrap() {
            // lazy JIT compilation request - compile requested instance and return pointer to result
            UnsafeMessage::JitFn { instance_ptr, trampoline_ptr, tx } => {
                tx.send(jit_fn(instance_ptr, trampoline_ptr))
                    .expect("jitted runtime hung up before response to lazy JIT request was sent");
            }
        }
    }
}

pub(crate) fn codegen_and_compile_fn<'tcx>(
    tcx: TyCtxt<'tcx>,
    cx: &mut crate::CodegenCx,
    cached_context: &mut Context,
    module: &mut dyn Module,
    instance: Instance<'tcx>,
) {
    cranelift_codegen::timing::set_thread_profiler(Box::new(super::MeasuremeProfiler(
        tcx.prof.clone(),
    )));

    tcx.prof.generic_activity("codegen and compile fn").run(|| {
        let _inst_guard =
            crate::PrintOnPanic(|| format!("{:?} {}", instance, tcx.symbol_name(instance).name));

        let cached_func = std::mem::replace(&mut cached_context.func, Function::new());
        if let Some(codegened_func) = crate::base::codegen_fn(
            tcx,
            cx,
            &mut TypeDebugContext::default(),
            cached_func,
            module,
            instance,
        ) {
            crate::base::compile_fn(cx, &tcx.prof, cached_context, module, codegened_func);
        }
    });
}

extern "C" fn clif_jit_fn(
    instance_ptr: *const Instance<'static>,
    trampoline_ptr: *const u8,
) -> *const u8 {
    // send the JIT request to the rustc thread, with a channel for the response
    let (tx, rx) = mpsc::channel();
    UnsafeMessage::JitFn { instance_ptr, trampoline_ptr, tx }
        .send()
        .expect("rustc thread hung up before lazy JIT request was sent");

    // block on JIT compilation result
    rx.recv().expect("rustc thread hung up before responding to sent lazy JIT request")
}

fn jit_fn(instance_ptr: *const Instance<'static>, trampoline_ptr: *const u8) -> *const u8 {
    rustc_middle::ty::tls::with(|tcx| {
        // lift is used to ensure the correct lifetime for instance.
        let instance = tcx.lift(unsafe { *instance_ptr }).unwrap();

        LAZY_JIT_STATE.with(|lazy_jit_state| {
            let mut lazy_jit_state = lazy_jit_state.borrow_mut();
            let lazy_jit_state = lazy_jit_state.as_mut().unwrap();
            let jit_module = &mut lazy_jit_state.jit_module;

            let name = tcx.symbol_name(instance).name;
            let sig = crate::abi::get_function_sig(
                tcx,
                jit_module.target_config().default_call_conv,
                instance,
            );
            let func_id = jit_module.declare_function(name, Linkage::Export, &sig).unwrap();

            let current_ptr = jit_module.module.read_got_entry(func_id);

            // If the function's GOT entry has already been updated to point at something other
            // than the shim trampoline, don't re-jit but just return the new pointer instead.
            // This does not need synchronization as this code is executed only by a sole rustc
            // thread.
            if current_ptr != trampoline_ptr {
                return current_ptr;
            }

            jit_module.module.prepare_for_function_redefine(func_id).unwrap();

            let mut cx = crate::CodegenCx::new(tcx, jit_module.isa(), false, sym::dummy_cgu_name);
            codegen_and_compile_fn(tcx, &mut cx, &mut Context::new(), jit_module, instance);

            assert!(cx.global_asm.is_empty());
            jit_module.finalize_definitions();
            jit_module.module.get_finalized_function(func_id)
        })
    })
}

fn dep_symbol_lookup_fn(
    sess: &Session,
    crate_info: CrateInfo,
) -> Box<dyn Fn(&str) -> Option<*const u8> + Send> {
    use rustc_middle::middle::dependency_format::Linkage;

    let mut dylib_paths = Vec::new();

<<<<<<< HEAD
    let data = &crate_info.dependency_formats[&rustc_session::config::CrateType::Executable].1;
=======
    let data = &crate_info.dependency_formats[&rustc_session::config::CrateType::Executable];
>>>>>>> 918acafe
    // `used_crates` is in reverse postorder in terms of dependencies. Reverse the order here to
    // get a postorder which ensures that all dependencies of a dylib are loaded before the dylib
    // itself. This helps the dynamic linker to find dylibs not in the regular dynamic library
    // search path.
    for &cnum in crate_info.used_crates.iter().rev() {
        let src = &crate_info.used_crate_source[&cnum];
        match data[cnum] {
            Linkage::NotLinked | Linkage::IncludedFromDylib => {}
            Linkage::Static => {
                let name = crate_info.crate_name[&cnum];
                let mut diag = sess.dcx().struct_err(format!("Can't load static lib {}", name));
                diag.note("rustc_codegen_cranelift can only load dylibs in JIT mode.");
                diag.emit();
            }
            Linkage::Dynamic => {
                dylib_paths.push(src.dylib.as_ref().unwrap().0.clone());
            }
        }
    }

    let imported_dylibs = Box::leak(
        dylib_paths
            .into_iter()
            .map(|path| unsafe { libloading::Library::new(&path).unwrap() })
            .collect::<Box<[_]>>(),
    );

    sess.dcx().abort_if_errors();

    Box::new(move |sym_name| {
        for dylib in &*imported_dylibs {
            if let Ok(sym) = unsafe { dylib.get::<*const u8>(sym_name.as_bytes()) } {
                return Some(*sym);
            }
        }
        None
    })
}

fn codegen_shim<'tcx>(
    tcx: TyCtxt<'tcx>,
    cached_context: &mut Context,
    module: &mut UnwindModule<JITModule>,
    inst: Instance<'tcx>,
) {
    let pointer_type = module.target_config().pointer_type();

    let name = tcx.symbol_name(inst).name;
    let sig = crate::abi::get_function_sig(tcx, module.target_config().default_call_conv, inst);
    let func_id = module.declare_function(name, Linkage::Export, &sig).unwrap();

    let instance_ptr = Box::into_raw(Box::new(inst));

    let jit_fn = module
        .declare_function("__clif_jit_fn", Linkage::Import, &Signature {
            call_conv: module.target_config().default_call_conv,
            params: vec![AbiParam::new(pointer_type), AbiParam::new(pointer_type)],
            returns: vec![AbiParam::new(pointer_type)],
        })
        .unwrap();

    let context = cached_context;
    context.clear();
    let trampoline = &mut context.func;
    trampoline.signature = sig.clone();

    let mut builder_ctx = FunctionBuilderContext::new();
    let mut trampoline_builder = FunctionBuilder::new(trampoline, &mut builder_ctx);

    let trampoline_fn = module.declare_func_in_func(func_id, trampoline_builder.func);
    let jit_fn = module.declare_func_in_func(jit_fn, trampoline_builder.func);
    let sig_ref = trampoline_builder.func.import_signature(sig);

    let entry_block = trampoline_builder.create_block();
    trampoline_builder.append_block_params_for_function_params(entry_block);
    let fn_args = trampoline_builder.func.dfg.block_params(entry_block).to_vec();

    trampoline_builder.switch_to_block(entry_block);
    let instance_ptr = trampoline_builder.ins().iconst(pointer_type, instance_ptr as u64 as i64);
    let trampoline_ptr = trampoline_builder.ins().func_addr(pointer_type, trampoline_fn);
    let jitted_fn = trampoline_builder.ins().call(jit_fn, &[instance_ptr, trampoline_ptr]);
    let jitted_fn = trampoline_builder.func.dfg.inst_results(jitted_fn)[0];
    let call_inst = trampoline_builder.ins().call_indirect(sig_ref, jitted_fn, &fn_args);
    let ret_vals = trampoline_builder.func.dfg.inst_results(call_inst).to_vec();
    trampoline_builder.ins().return_(&ret_vals);

    module.define_function(func_id, context).unwrap();
}<|MERGE_RESOLUTION|>--- conflicted
+++ resolved
@@ -287,11 +287,7 @@
 
     let mut dylib_paths = Vec::new();
 
-<<<<<<< HEAD
-    let data = &crate_info.dependency_formats[&rustc_session::config::CrateType::Executable].1;
-=======
     let data = &crate_info.dependency_formats[&rustc_session::config::CrateType::Executable];
->>>>>>> 918acafe
     // `used_crates` is in reverse postorder in terms of dependencies. Reverse the order here to
     // get a postorder which ensures that all dependencies of a dylib are loaded before the dylib
     // itself. This helps the dynamic linker to find dylibs not in the regular dynamic library
