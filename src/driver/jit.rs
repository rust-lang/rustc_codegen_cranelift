//! The JIT driver uses [`cranelift_jit`] to JIT execute programs without writing any object
//! files.

use std::ffi::CString;
use std::os::raw::{c_char, c_int};

use cranelift_jit::{JITBuilder, JITModule};
use rustc_codegen_ssa::CrateInfo;
use rustc_middle::middle::codegen_fn_attrs::CodegenFnAttrFlags;
use rustc_middle::mir::mono::MonoItem;
use rustc_session::Session;
use rustc_session::config::OutputFilenames;
use rustc_span::sym;

use crate::debuginfo::TypeDebugContext;
use crate::prelude::*;
use crate::unwind_module::UnwindModule;

fn create_jit_module(tcx: TyCtxt<'_>) -> (UnwindModule<JITModule>, Option<DebugContext>) {
    let crate_info = CrateInfo::new(tcx, "dummy_target_cpu".to_string());

    let isa = crate::build_isa(tcx.sess, true);
    let mut jit_builder = JITBuilder::with_isa(isa, cranelift_module::default_libcall_names());
    crate::compiler_builtins::register_functions_for_jit(&mut jit_builder);
    jit_builder.symbol_lookup_fn(dep_symbol_lookup_fn(tcx.sess, crate_info));
    let mut jit_module = UnwindModule::new(JITModule::new(jit_builder), false);

    let cx = DebugContext::new(tcx, jit_module.isa(), false, "dummy_cgu_name");

    crate::allocator::codegen(tcx, &mut jit_module);

    (jit_module, cx)
}

pub(crate) fn run_jit(tcx: TyCtxt<'_>, jit_args: Vec<String>) -> ! {
<<<<<<< HEAD
    // FIXME error on check mode or crate types other than bin in CodegenBackend::init()

=======
>>>>>>> a0b865dc
    if !tcx.crate_types().contains(&rustc_session::config::CrateType::Executable) {
        tcx.dcx().fatal("can't jit non-executable crate");
    }

    let output_filenames = tcx.output_filenames(());
    let should_write_ir = crate::pretty_clif::should_write_ir(tcx.sess);
    let (mut jit_module, mut debug_context) = create_jit_module(tcx);
    let mut cached_context = Context::new();

    let cgus = tcx.collect_and_partition_mono_items(()).codegen_units;
    let mono_items = cgus
        .iter()
        .map(|cgu| cgu.items_in_deterministic_order(tcx).into_iter())
        .flatten()
        .collect::<FxHashMap<_, _>>()
        .into_iter()
        .collect::<Vec<(_, _)>>();

    tcx.sess.time("codegen mono items", || {
        super::predefine_mono_items(tcx, &mut jit_module, &mono_items);
        for (mono_item, _) in mono_items {
            match mono_item {
                MonoItem::Fn(inst) => {
                    codegen_and_compile_fn(
                        tcx,
                        &output_filenames,
                        should_write_ir,
                        debug_context.as_mut(),
                        &mut cached_context,
                        &mut jit_module,
                        inst,
                    );
                }
                MonoItem::Static(def_id) => {
                    crate::constant::codegen_static(tcx, &mut jit_module, def_id);
                }
                MonoItem::GlobalAsm(item_id) => {
                    let item = tcx.hir_item(item_id);
                    tcx.dcx().span_fatal(item.span, "Global asm is not supported in JIT mode");
                }
            }
        }
    });

    crate::main_shim::maybe_create_entry_wrapper(tcx, &mut jit_module, true, true);

    tcx.dcx().abort_if_errors();

    let mut jit_module = jit_module.finalize_definitions();

    println!(
        "Rustc codegen cranelift will JIT run the executable, because -Cllvm-args=mode=jit was passed"
    );

    let args = std::iter::once(&*tcx.crate_name(LOCAL_CRATE).as_str().to_string())
        .chain(jit_args.iter().map(|arg| &**arg))
        .map(|arg| CString::new(arg).unwrap())
        .collect::<Vec<_>>();

    let start_sig = Signature {
        params: vec![
            AbiParam::new(jit_module.target_config().pointer_type()),
            AbiParam::new(jit_module.target_config().pointer_type()),
        ],
        returns: vec![AbiParam::new(jit_module.target_config().pointer_type() /*isize*/)],
        call_conv: jit_module.target_config().default_call_conv,
    };
    let start_func_id = jit_module.declare_function("main", Linkage::Import, &start_sig).unwrap();
    let finalized_start: *const u8 = jit_module.get_finalized_function(start_func_id);

    let f: extern "C" fn(c_int, *const *const c_char) -> c_int =
        unsafe { ::std::mem::transmute(finalized_start) };

    let mut argv = args.iter().map(|arg| arg.as_ptr()).collect::<Vec<_>>();

    // Push a null pointer as a terminating argument. This is required by POSIX and
    // useful as some dynamic linkers use it as a marker to jump over.
    argv.push(std::ptr::null());

    let ret = f(args.len() as c_int, argv.as_ptr());
    std::process::exit(ret);
}

fn codegen_and_compile_fn<'tcx>(
    tcx: TyCtxt<'tcx>,
    output_filenames: &OutputFilenames,
    should_write_ir: bool,
    mut debug_context: Option<&mut DebugContext>,
    cached_context: &mut Context,
    module: &mut dyn Module,
    instance: Instance<'tcx>,
) {
    if tcx.codegen_instance_attrs(instance.def).flags.contains(CodegenFnAttrFlags::NAKED) {
        tcx.dcx()
            .span_fatal(tcx.def_span(instance.def_id()), "Naked asm is not supported in JIT mode");
    }

    cranelift_codegen::timing::set_thread_profiler(Box::new(super::MeasuremeProfiler(
        tcx.prof.clone(),
    )));

    tcx.prof.generic_activity("codegen and compile fn").run(|| {
        let _inst_guard =
            crate::PrintOnPanic(|| format!("{:?} {}", instance, tcx.symbol_name(instance).name));

        let cached_func = std::mem::replace(&mut cached_context.func, Function::new());
        let codegened_func = crate::base::codegen_fn(
            tcx,
            sym::dummy_cgu_name,
            debug_context.as_deref_mut(),
            &mut TypeDebugContext::default(),
            cached_func,
            module,
            instance,
        );

        let mut global_asm = String::new();
        crate::base::compile_fn(
            &tcx.prof,
            output_filenames,
            should_write_ir,
            cached_context,
            module,
            debug_context.as_deref_mut(),
            &mut global_asm,
            codegened_func,
        );
        if !global_asm.is_empty() {
            tcx.dcx().fatal("Inline asm is not supported in JIT mode");
        }
    });
}

fn dep_symbol_lookup_fn(
    sess: &Session,
    crate_info: CrateInfo,
) -> Box<dyn Fn(&str) -> Option<*const u8> + Send> {
    use rustc_middle::middle::dependency_format::Linkage;

    let mut dylib_paths = Vec::new();

    let data = &crate_info.dependency_formats[&rustc_session::config::CrateType::Executable];
    // `used_crates` is in reverse postorder in terms of dependencies. Reverse the order here to
    // get a postorder which ensures that all dependencies of a dylib are loaded before the dylib
    // itself. This helps the dynamic linker to find dylibs not in the regular dynamic library
    // search path.
    for &cnum in crate_info.used_crates.iter().rev() {
        let src = &crate_info.used_crate_source[&cnum];
        match data[cnum] {
            Linkage::NotLinked | Linkage::IncludedFromDylib => {}
            Linkage::Static => {
                let name = crate_info.crate_name[&cnum];
                let mut diag = sess.dcx().struct_err(format!("Can't load static lib {}", name));
                diag.note("rustc_codegen_cranelift can only load dylibs in JIT mode.");
                diag.emit();
            }
            Linkage::Dynamic => {
                dylib_paths.push(src.dylib.as_ref().unwrap().0.clone());
            }
        }
    }

    let imported_dylibs = Box::leak(
        dylib_paths
            .into_iter()
            .map(|path| unsafe { libloading::Library::new(&path).unwrap() })
            .collect::<Box<[_]>>(),
    );

    sess.dcx().abort_if_errors();

    Box::new(move |sym_name| {
        for dylib in &*imported_dylibs {
            if let Ok(sym) = unsafe { dylib.get::<*const u8>(sym_name.as_bytes()) } {
                return Some(*sym);
            }
        }
        None
    })
}<|MERGE_RESOLUTION|>--- conflicted
+++ resolved
@@ -33,11 +33,6 @@
 }
 
 pub(crate) fn run_jit(tcx: TyCtxt<'_>, jit_args: Vec<String>) -> ! {
-<<<<<<< HEAD
-    // FIXME error on check mode or crate types other than bin in CodegenBackend::init()
-
-=======
->>>>>>> a0b865dc
     if !tcx.crate_types().contains(&rustc_session::config::CrateType::Executable) {
         tcx.dcx().fatal("can't jit non-executable crate");
     }
