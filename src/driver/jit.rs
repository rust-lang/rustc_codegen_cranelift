--- conflicted
+++ resolved
@@ -321,16 +321,9 @@
             Linkage::NotLinked | Linkage::IncludedFromDylib => {}
             Linkage::Static => {
                 let name = crate_info.crate_name[&cnum];
-<<<<<<< HEAD
-                sess.dcx()
-                    .struct_err(format!("Can't load static lib {}", name))
-                    .note("rustc_codegen_cranelift can only load dylibs in JIT mode.")
-                    .emit();
-=======
                 let mut diag = sess.dcx().struct_err(format!("Can't load static lib {}", name));
                 diag.note("rustc_codegen_cranelift can only load dylibs in JIT mode.");
                 diag.emit();
->>>>>>> 3e50cf65
             }
             Linkage::Dynamic => {
                 dylib_paths.push(src.dylib.as_ref().unwrap().0.clone());
