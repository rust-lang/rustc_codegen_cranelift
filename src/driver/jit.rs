//! The JIT driver uses [`cranelift_jit`] to JIT execute programs without writing any object
//! files.

use std::cell::RefCell;
use std::ffi::CString;
use std::lazy::{Lazy, SyncOnceCell};
use std::os::raw::{c_char, c_int};
use std::sync::{mpsc, Mutex};

use cranelift_codegen::binemit::{NullStackMapSink, NullTrapSink};
use rustc_codegen_ssa::CrateInfo;
use rustc_middle::mir::mono::MonoItem;
use rustc_session::Session;

use cranelift_jit::{JITBuilder, JITModule};

use crate::{prelude::*, BackendConfig};
use crate::{CodegenCx, CodegenMode};

struct JitState {
    backend_config: BackendConfig,
    jit_module: JITModule,
}

thread_local! {
    static LAZY_JIT_STATE: RefCell<Option<JitState>> = RefCell::new(None);
}

/// The Sender owned by the rustc thread
static GLOBAL_MESSAGE_SENDER: SyncOnceCell<Mutex<mpsc::Sender<UnsafeMessage>>> =
    SyncOnceCell::new();

/// A message that is sent from the jitted runtime to the rustc thread.
/// Senders are responsible for upholding `Send` semantics.
enum UnsafeMessage {
    /// Request that the specified `Instance` be lazily jitted.
    ///
    /// Nothing accessible through `instance_ptr` may be moved or mutated by the sender after
    /// this message is sent.
    JitFn {
        instance_ptr: *const Instance<'static>,
        trampoline_ptr: *const u8,
        tx: mpsc::Sender<*const u8>,
    },
}
unsafe impl Send for UnsafeMessage {}

impl UnsafeMessage {
    /// Send the message.
    fn send(self) -> Result<(), mpsc::SendError<UnsafeMessage>> {
        thread_local! {
            /// The Sender owned by the local thread
            static LOCAL_MESSAGE_SENDER: Lazy<mpsc::Sender<UnsafeMessage>> = Lazy::new(||
                GLOBAL_MESSAGE_SENDER
                    .get().unwrap()
                    .lock().unwrap()
                    .clone()
            );
        }
        LOCAL_MESSAGE_SENDER.with(|sender| sender.send(self))
    }
}

fn create_jit_module<'tcx>(
    tcx: TyCtxt<'tcx>,
    backend_config: &BackendConfig,
    hotswap: bool,
) -> (JITModule, CodegenCx<'tcx>) {
    let crate_info = CrateInfo::new(tcx);
    let imported_symbols = load_imported_symbols_for_jit(tcx.sess, crate_info);

    let isa = crate::build_isa(tcx.sess, backend_config);
    let mut jit_builder = JITBuilder::with_isa(isa, cranelift_module::default_libcall_names());
    jit_builder.hotswap(hotswap);
    crate::compiler_builtins::register_functions_for_jit(&mut jit_builder);
    jit_builder.symbols(imported_symbols);
    let mut jit_module = JITModule::new(jit_builder);

    let mut cx = crate::CodegenCx::new(tcx, backend_config.clone(), jit_module.isa(), false);

    crate::allocator::codegen(tcx, &mut jit_module, &mut cx.unwind_context);
    crate::main_shim::maybe_create_entry_wrapper(
        tcx,
        &mut jit_module,
        &mut cx.unwind_context,
        true,
        true,
    );

    (jit_module, cx)
}

pub(crate) fn run_jit(tcx: TyCtxt<'_>, backend_config: BackendConfig) -> ! {
    if !tcx.sess.opts.output_types.should_codegen() {
        tcx.sess.fatal("JIT mode doesn't work with `cargo check`");
    }

    if !tcx.sess.crate_types().contains(&rustc_session::config::CrateType::Executable) {
        tcx.sess.fatal("can't jit non-executable crate");
    }

    let (mut jit_module, mut cx) = create_jit_module(
        tcx,
        &backend_config,
        matches!(backend_config.codegen_mode, CodegenMode::JitLazy),
    );

    let (_, cgus) = tcx.collect_and_partition_mono_items(());
    let mono_items = cgus
        .iter()
        .map(|cgu| cgu.items_in_deterministic_order(tcx).into_iter())
        .flatten()
        .collect::<FxHashMap<_, (_, _)>>()
        .into_iter()
        .collect::<Vec<(_, (_, _))>>();

    super::time(tcx, backend_config.display_cg_time, "codegen mono items", || {
        super::predefine_mono_items(tcx, &mut jit_module, &mono_items);
        for (mono_item, _) in mono_items {
            match mono_item {
                MonoItem::Fn(inst) => match backend_config.codegen_mode {
                    CodegenMode::Aot => unreachable!(),
                    CodegenMode::Jit => {
                        cx.tcx.sess.time("codegen fn", || {
                            crate::base::codegen_fn(&mut cx, &mut jit_module, inst)
                        });
                    }
                    CodegenMode::JitLazy => codegen_shim(&mut cx, &mut jit_module, inst),
                },
                MonoItem::Static(def_id) => {
                    crate::constant::codegen_static(tcx, &mut jit_module, def_id);
                }
                MonoItem::GlobalAsm(item_id) => {
                    let item = tcx.hir().item(item_id);
                    tcx.sess.span_fatal(item.span, "Global asm is not supported in JIT mode");
                }
            }
        }
    });

    if !cx.global_asm.is_empty() {
        tcx.sess.fatal("Inline asm is not supported in JIT mode");
    }

    tcx.sess.abort_if_errors();

    jit_module.finalize_definitions();
    unsafe { cx.unwind_context.register_jit(&jit_module) };

    println!(
        "Rustc codegen cranelift will JIT run the executable, because -Cllvm-args=mode=jit was passed"
    );

    let args = std::iter::once(&*tcx.crate_name(LOCAL_CRATE).as_str().to_string())
        .chain(backend_config.jit_args.iter().map(|arg| &**arg))
        .map(|arg| CString::new(arg).unwrap())
        .collect::<Vec<_>>();

    let start_sig = Signature {
        params: vec![
            AbiParam::new(jit_module.target_config().pointer_type()),
            AbiParam::new(jit_module.target_config().pointer_type()),
        ],
        returns: vec![AbiParam::new(jit_module.target_config().pointer_type() /*isize*/)],
        call_conv: jit_module.target_config().default_call_conv,
    };
    let start_func_id = jit_module.declare_function("main", Linkage::Import, &start_sig).unwrap();
    let finalized_start: *const u8 = jit_module.get_finalized_function(start_func_id);

    LAZY_JIT_STATE.with(|lazy_jit_state| {
        let mut lazy_jit_state = lazy_jit_state.borrow_mut();
        assert!(lazy_jit_state.is_none());
        *lazy_jit_state = Some(JitState { backend_config, jit_module });
    });

    let f: extern "C" fn(c_int, *const *const c_char) -> c_int =
        unsafe { ::std::mem::transmute(finalized_start) };

    let (tx, rx) = mpsc::channel();
    GLOBAL_MESSAGE_SENDER.set(Mutex::new(tx)).unwrap();

    // Spawn the jitted runtime in a new thread so that this rustc thread can handle messages
    // (eg to lazily JIT further functions as required)
    std::thread::spawn(move || {
        let mut argv = args.iter().map(|arg| arg.as_ptr()).collect::<Vec<_>>();

        // Push a null pointer as a terminating argument. This is required by POSIX and
        // useful as some dynamic linkers use it as a marker to jump over.
        argv.push(std::ptr::null());

        let ret = f(args.len() as c_int, argv.as_ptr());
        std::process::exit(ret);
    });

    // Handle messages
    loop {
        match rx.recv().unwrap() {
            // lazy JIT compilation request - compile requested instance and return pointer to result
            UnsafeMessage::JitFn { instance_ptr, trampoline_ptr, tx } => {
                tx.send(jit_fn(instance_ptr, trampoline_ptr))
                    .expect("jitted runtime hung up before response to lazy JIT request was sent");
            }
        }
    }
}

#[no_mangle]
extern "C" fn __clif_jit_fn(
    instance_ptr: *const Instance<'static>,
    trampoline_ptr: *const u8,
) -> *const u8 {
    // send the JIT request to the rustc thread, with a channel for the response
    let (tx, rx) = mpsc::channel();
    UnsafeMessage::JitFn { instance_ptr, trampoline_ptr, tx }
        .send()
        .expect("rustc thread hung up before lazy JIT request was sent");

    // block on JIT compilation result
    rx.recv().expect("rustc thread hung up before responding to sent lazy JIT request")
}

fn jit_fn(instance_ptr: *const Instance<'static>, trampoline_ptr: *const u8) -> *const u8 {
    rustc_middle::ty::tls::with(|tcx| {
        // lift is used to ensure the correct lifetime for instance.
        let instance = tcx.lift(unsafe { *instance_ptr }).unwrap();

        LAZY_JIT_STATE.with(|lazy_jit_state| {
            let mut lazy_jit_state = lazy_jit_state.borrow_mut();
            let lazy_jit_state = lazy_jit_state.as_mut().unwrap();
            let jit_module = &mut lazy_jit_state.jit_module;
            let backend_config = lazy_jit_state.backend_config.clone();

            let name = tcx.symbol_name(instance).name;
            let sig = crate::abi::get_function_sig(tcx, jit_module.isa().triple(), instance);
            let func_id = jit_module.declare_function(name, Linkage::Export, &sig).unwrap();

            let current_ptr = jit_module.read_got_entry(func_id);

            // If the function's GOT entry has already been updated to point at something other
            // than the shim trampoline, don't re-jit but just return the new pointer instead.
            // This does not need synchronization as this code is executed only by a sole rustc
            // thread.
            if current_ptr != trampoline_ptr {
                return current_ptr;
            }

            jit_module.prepare_for_function_redefine(func_id).unwrap();

            let mut cx = crate::CodegenCx::new(tcx, backend_config, jit_module.isa(), false);
            tcx.sess.time("codegen fn", || crate::base::codegen_fn(&mut cx, jit_module, instance));

            assert!(cx.global_asm.is_empty());
            jit_module.finalize_definitions();
            unsafe { cx.unwind_context.register_jit(&jit_module) };
            jit_module.get_finalized_function(func_id)
        })
    })
}

fn load_imported_symbols_for_jit(
    sess: &Session,
    crate_info: CrateInfo,
) -> Vec<(String, *const u8)> {
    use rustc_middle::middle::dependency_format::Linkage;

    let mut dylib_paths = Vec::new();

<<<<<<< HEAD
    let crate_info = CrateInfo::new(tcx, "dummy_target_cpu".to_string());
    let formats = tcx.dependency_formats(());
    let data = &formats
=======
    let data = &crate_info
        .dependency_formats
>>>>>>> 3a31c6d8
        .iter()
        .find(|(crate_type, _data)| *crate_type == rustc_session::config::CrateType::Executable)
        .unwrap()
        .1;
    for &cnum in &crate_info.used_crates {
        let src = &crate_info.used_crate_source[&cnum];
        match data[cnum.as_usize() - 1] {
            Linkage::NotLinked | Linkage::IncludedFromDylib => {}
            Linkage::Static => {
                let name = &crate_info.crate_name[&cnum];
                let mut err = sess.struct_err(&format!("Can't load static lib {}", name.as_str()));
                err.note("rustc_codegen_cranelift can only load dylibs in JIT mode.");
                err.emit();
            }
            Linkage::Dynamic => {
                dylib_paths.push(src.dylib.as_ref().unwrap().0.clone());
            }
        }
    }

    let mut imported_symbols = Vec::new();
    for path in dylib_paths {
        use object::{Object, ObjectSymbol};
        let lib = libloading::Library::new(&path).unwrap();
        let obj = std::fs::read(path).unwrap();
        let obj = object::File::parse(&*obj).unwrap();
        imported_symbols.extend(obj.dynamic_symbols().filter_map(|symbol| {
            let name = symbol.name().unwrap().to_string();
            if name.is_empty() || !symbol.is_global() || symbol.is_undefined() {
                return None;
            }
            if name.starts_with("rust_metadata_") {
                // The metadata is part of a section that is not loaded by the dynamic linker in
                // case of cg_llvm.
                return None;
            }
            let dlsym_name = if cfg!(target_os = "macos") {
                // On macOS `dlsym` expects the name without leading `_`.
                assert!(name.starts_with('_'), "{:?}", name);
                &name[1..]
            } else {
                &name
            };
            let symbol: libloading::Symbol<'_, *const u8> =
                unsafe { lib.get(dlsym_name.as_bytes()) }.unwrap();
            Some((name, *symbol))
        }));
        std::mem::forget(lib)
    }

    sess.abort_if_errors();

    imported_symbols
}

fn codegen_shim<'tcx>(cx: &mut CodegenCx<'tcx>, module: &mut JITModule, inst: Instance<'tcx>) {
    let tcx = cx.tcx;

    let pointer_type = module.target_config().pointer_type();

    let name = tcx.symbol_name(inst).name;
    let sig = crate::abi::get_function_sig(tcx, module.isa().triple(), inst);
    let func_id = module.declare_function(name, Linkage::Export, &sig).unwrap();

    let instance_ptr = Box::into_raw(Box::new(inst));

    let jit_fn = module
        .declare_function(
            "__clif_jit_fn",
            Linkage::Import,
            &Signature {
                call_conv: module.target_config().default_call_conv,
                params: vec![AbiParam::new(pointer_type), AbiParam::new(pointer_type)],
                returns: vec![AbiParam::new(pointer_type)],
            },
        )
        .unwrap();

    cx.cached_context.clear();
    let trampoline = &mut cx.cached_context.func;
    trampoline.signature = sig.clone();

    let mut builder_ctx = FunctionBuilderContext::new();
    let mut trampoline_builder = FunctionBuilder::new(trampoline, &mut builder_ctx);

    let trampoline_fn = module.declare_func_in_func(func_id, trampoline_builder.func);
    let jit_fn = module.declare_func_in_func(jit_fn, trampoline_builder.func);
    let sig_ref = trampoline_builder.func.import_signature(sig);

    let entry_block = trampoline_builder.create_block();
    trampoline_builder.append_block_params_for_function_params(entry_block);
    let fn_args = trampoline_builder.func.dfg.block_params(entry_block).to_vec();

    trampoline_builder.switch_to_block(entry_block);
    let instance_ptr = trampoline_builder.ins().iconst(pointer_type, instance_ptr as u64 as i64);
    let trampoline_ptr = trampoline_builder.ins().func_addr(pointer_type, trampoline_fn);
    let jitted_fn = trampoline_builder.ins().call(jit_fn, &[instance_ptr, trampoline_ptr]);
    let jitted_fn = trampoline_builder.func.dfg.inst_results(jitted_fn)[0];
    let call_inst = trampoline_builder.ins().call_indirect(sig_ref, jitted_fn, &fn_args);
    let ret_vals = trampoline_builder.func.dfg.inst_results(call_inst).to_vec();
    trampoline_builder.ins().return_(&ret_vals);

    module
        .define_function(
            func_id,
            &mut cx.cached_context,
            &mut NullTrapSink {},
            &mut NullStackMapSink {},
        )
        .unwrap();
}<|MERGE_RESOLUTION|>--- conflicted
+++ resolved
@@ -66,7 +66,7 @@
     backend_config: &BackendConfig,
     hotswap: bool,
 ) -> (JITModule, CodegenCx<'tcx>) {
-    let crate_info = CrateInfo::new(tcx);
+    let crate_info = CrateInfo::new(tcx, "dummy_target_cpu".to_string());
     let imported_symbols = load_imported_symbols_for_jit(tcx.sess, crate_info);
 
     let isa = crate::build_isa(tcx.sess, backend_config);
@@ -265,14 +265,8 @@
 
     let mut dylib_paths = Vec::new();
 
-<<<<<<< HEAD
-    let crate_info = CrateInfo::new(tcx, "dummy_target_cpu".to_string());
-    let formats = tcx.dependency_formats(());
-    let data = &formats
-=======
     let data = &crate_info
         .dependency_formats
->>>>>>> 3a31c6d8
         .iter()
         .find(|(crate_type, _data)| *crate_type == rustc_session::config::CrateType::Executable)
         .unwrap()
