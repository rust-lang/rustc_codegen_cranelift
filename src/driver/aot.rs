--- conflicted
+++ resolved
@@ -298,12 +298,7 @@
             allocator_module,
             metadata_module,
             metadata,
-<<<<<<< HEAD
-            crate_info: CrateInfo::new(tcx, crate::target_triple(tcx.sess).to_string()),
-=======
-            linker_info: LinkerInfo::new(tcx, target_cpu),
-            crate_info: CrateInfo::new(tcx),
->>>>>>> 3a31c6d8
+            crate_info: CrateInfo::new(tcx, target_cpu),
         },
         work_products,
     ))
