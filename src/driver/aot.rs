--- conflicted
+++ resolved
@@ -73,14 +73,8 @@
     let mut object = None;
     let work_product = cgu.work_product(tcx);
     if let Some(saved_file) = &work_product.saved_file {
-<<<<<<< HEAD
-        let obj_out = tcx
-            .output_filenames(())
-            .temp_path(OutputType::Object, Some(&cgu.name().as_str()));
-=======
         let obj_out =
             tcx.output_filenames(()).temp_path(OutputType::Object, Some(&cgu.name().as_str()));
->>>>>>> 40dd3e2b
         object = Some(obj_out.clone());
         let source_file = rustc_incremental::in_incr_comp_dir(&incr_comp_session_dir, &saved_file);
         if let Err(err) = rustc_fs_util::link_or_copy(&source_file, &obj_out) {
@@ -286,14 +280,8 @@
                 .as_str()
                 .to_string();
 
-<<<<<<< HEAD
-            let tmp_file = tcx
-                .output_filenames(())
-                .temp_path(OutputType::Metadata, Some(&metadata_cgu_name));
-=======
             let tmp_file =
                 tcx.output_filenames(()).temp_path(OutputType::Metadata, Some(&metadata_cgu_name));
->>>>>>> 40dd3e2b
 
             let obj = crate::backend::with_object(tcx.sess, &metadata_cgu_name, |object| {
                 crate::metadata::write_metadata(tcx, object);
@@ -368,12 +356,7 @@
         .collect::<Vec<_>>()
         .join("\n");
 
-<<<<<<< HEAD
-    let output_object_file =
-        tcx.output_filenames(()).temp_path(OutputType::Object, Some(cgu_name));
-=======
     let output_object_file = tcx.output_filenames(()).temp_path(OutputType::Object, Some(cgu_name));
->>>>>>> 40dd3e2b
 
     // Assemble `global_asm`
     let global_asm_object_file = add_file_stem_postfix(output_object_file.clone(), ".asm");
