--- conflicted
+++ resolved
@@ -394,30 +394,6 @@
     let modules = tcx.sess.time("codegen mono items", || {
         cgus.iter()
             .enumerate()
-<<<<<<< HEAD
-            .map(|(i, cgu)| match cgu_reuse[i] {
-                CguReuse::No => {
-                    let dep_node = cgu.codegen_dep_node(tcx);
-                    tcx.dep_graph
-                        .with_task(
-                            dep_node,
-                            tcx,
-                            (
-                                backend_config.clone(),
-                                global_asm_config.clone(),
-                                cgu.name(),
-                                concurrency_limiter.acquire(tcx.sess.diagnostic()),
-                            ),
-                            module_codegen,
-                            Some(rustc_middle::dep_graph::hash_result),
-                        )
-                        .0
-                }
-                CguReuse::PreLto => unreachable!("LTO not yet supported"),
-                CguReuse::PostLto => {
-                    concurrency_limiter.job_already_done();
-                    OngoingModuleCodegen::Sync(reuse_workproduct_for_cgu(tcx, cgu))
-=======
             .map(|(i, cgu)| {
                 let cgu_reuse =
                     if backend_config.disable_incr_cache { CguReuse::No } else { cgu_reuse[i] };
@@ -443,7 +419,6 @@
                         concurrency_limiter.job_already_done();
                         OngoingModuleCodegen::Sync(reuse_workproduct_for_cgu(tcx, cgu))
                     }
->>>>>>> c07d1e2f
                 }
             })
             .collect::<Vec<_>>()
