use rustc_target::spec::Arch;

<<<<<<< HEAD
=======
use crate::compiler_builtins::CMP_RESULT_TY;
>>>>>>> a0b865dc
use crate::prelude::*;

pub(crate) fn f16_to_f32(fx: &mut FunctionCx<'_, '_, '_>, value: Value) -> Value {
    let (value, arg_ty) =
        if fx.tcx.sess.target.vendor == "apple" && fx.tcx.sess.target.arch == Arch::X86_64 {
            (
                fx.bcx.ins().bitcast(types::I16, MemFlags::new(), value),
                lib_call_arg_param(fx.tcx, types::I16, false),
            )
        } else {
            (value, AbiParam::new(types::F16))
        };
    fx.lib_call("__extendhfsf2", vec![arg_ty], vec![AbiParam::new(types::F32)], &[value])[0]
}

fn f16_to_f64(fx: &mut FunctionCx<'_, '_, '_>, value: Value) -> Value {
    let ret = f16_to_f32(fx, value);
    fx.bcx.ins().fpromote(types::F64, ret)
}

pub(crate) fn f32_to_f16(fx: &mut FunctionCx<'_, '_, '_>, value: Value) -> Value {
    let ret_ty = if fx.tcx.sess.target.vendor == "apple" && fx.tcx.sess.target.arch == Arch::X86_64
    {
        types::I16
    } else {
        types::F16
    };
    let ret = fx.lib_call(
        "__truncsfhf2",
        vec![AbiParam::new(types::F32)],
        vec![AbiParam::new(ret_ty)],
        &[value],
    )[0];
    if ret_ty == types::I16 { fx.bcx.ins().bitcast(types::F16, MemFlags::new(), ret) } else { ret }
}

fn f64_to_f16(fx: &mut FunctionCx<'_, '_, '_>, value: Value) -> Value {
    let ret_ty = if fx.tcx.sess.target.vendor == "apple" && fx.tcx.sess.target.arch == Arch::X86_64
    {
        types::I16
    } else {
        types::F16
    };
    let ret = fx.lib_call(
        "__truncdfhf2",
        vec![AbiParam::new(types::F64)],
        vec![AbiParam::new(ret_ty)],
        &[value],
    )[0];
    if ret_ty == types::I16 { fx.bcx.ins().bitcast(types::F16, MemFlags::new(), ret) } else { ret }
}

pub(crate) fn fcmp(fx: &mut FunctionCx<'_, '_, '_>, cc: FloatCC, lhs: Value, rhs: Value) -> Value {
    let ty = fx.bcx.func.dfg.value_type(lhs);
    match ty {
        types::F32 | types::F64 => fx.bcx.ins().fcmp(cc, lhs, rhs),
        types::F16 => {
            let lhs = f16_to_f32(fx, lhs);
            let rhs = f16_to_f32(fx, rhs);
            fx.bcx.ins().fcmp(cc, lhs, rhs)
        }
        types::F128 => {
            let (name, int_cc) = match cc {
                FloatCC::Equal => ("__eqtf2", IntCC::Equal),
                FloatCC::NotEqual => ("__netf2", IntCC::NotEqual),
                FloatCC::LessThan => ("__lttf2", IntCC::SignedLessThan),
                FloatCC::LessThanOrEqual => ("__letf2", IntCC::SignedLessThanOrEqual),
                FloatCC::GreaterThan => ("__gttf2", IntCC::SignedGreaterThan),
                FloatCC::GreaterThanOrEqual => ("__getf2", IntCC::SignedGreaterThanOrEqual),
                _ => unreachable!("not currently used in rustc_codegen_cranelift: {cc:?}"),
            };
            let res = fx.lib_call(
                name,
                vec![AbiParam::new(types::F128), AbiParam::new(types::F128)],
                vec![AbiParam::new(CMP_RESULT_TY)],
                &[lhs, rhs],
            )[0];
            let zero = fx.bcx.ins().iconst(CMP_RESULT_TY, 0);
            fx.bcx.ins().icmp(int_cc, res, zero)
        }
        _ => unreachable!("{ty:?}"),
    }
}

pub(crate) fn codegen_f128_binop(
    fx: &mut FunctionCx<'_, '_, '_>,
    bin_op: BinOp,
    lhs: Value,
    rhs: Value,
) -> Value {
    let name = match bin_op {
        BinOp::Add => "__addtf3",
        BinOp::Sub => "__subtf3",
        BinOp::Mul => "__multf3",
        BinOp::Div => "__divtf3",
        _ => unreachable!("handled in `codegen_float_binop`"),
    };
    fx.lib_call(
        name,
        vec![AbiParam::new(types::F128), AbiParam::new(types::F128)],
        vec![AbiParam::new(types::F128)],
        &[lhs, rhs],
    )[0]
}

pub(crate) fn neg_f16(fx: &mut FunctionCx<'_, '_, '_>, value: Value) -> Value {
    let bits = fx.bcx.ins().bitcast(types::I16, MemFlags::new(), value);
    let bits = fx.bcx.ins().bxor_imm(bits, 0x8000);
    fx.bcx.ins().bitcast(types::F16, MemFlags::new(), bits)
}

pub(crate) fn neg_f128(fx: &mut FunctionCx<'_, '_, '_>, value: Value) -> Value {
    let bits = fx.bcx.ins().bitcast(types::I128, MemFlags::new(), value);
    let (low, high) = fx.bcx.ins().isplit(bits);
    let high = fx.bcx.ins().bxor_imm(high, 0x8000_0000_0000_0000_u64 as i64);
    let bits = fx.bcx.ins().iconcat(low, high);
    fx.bcx.ins().bitcast(types::F128, MemFlags::new(), bits)
}

pub(crate) fn abs_f16(fx: &mut FunctionCx<'_, '_, '_>, value: Value) -> Value {
    let bits = fx.bcx.ins().bitcast(types::I16, MemFlags::new(), value);
    let bits = fx.bcx.ins().band_imm(bits, 0x7fff);
    fx.bcx.ins().bitcast(types::F16, MemFlags::new(), bits)
}

pub(crate) fn abs_f128(fx: &mut FunctionCx<'_, '_, '_>, value: Value) -> Value {
    let bits = fx.bcx.ins().bitcast(types::I128, MemFlags::new(), value);
    let (low, high) = fx.bcx.ins().isplit(bits);
    let high = fx.bcx.ins().band_imm(high, 0x7fff_ffff_ffff_ffff_u64 as i64);
    let bits = fx.bcx.ins().iconcat(low, high);
    fx.bcx.ins().bitcast(types::F128, MemFlags::new(), bits)
}

pub(crate) fn copysign_f16(fx: &mut FunctionCx<'_, '_, '_>, lhs: Value, rhs: Value) -> Value {
    let lhs = fx.bcx.ins().bitcast(types::I16, MemFlags::new(), lhs);
    let rhs = fx.bcx.ins().bitcast(types::I16, MemFlags::new(), rhs);
    let res = fx.bcx.ins().band_imm(lhs, 0x7fff);
    let sign = fx.bcx.ins().band_imm(rhs, 0x8000);
    let res = fx.bcx.ins().bor(res, sign);
    fx.bcx.ins().bitcast(types::F16, MemFlags::new(), res)
}

pub(crate) fn copysign_f128(fx: &mut FunctionCx<'_, '_, '_>, lhs: Value, rhs: Value) -> Value {
    let lhs = fx.bcx.ins().bitcast(types::I128, MemFlags::new(), lhs);
    let rhs = fx.bcx.ins().bitcast(types::I128, MemFlags::new(), rhs);
    let (low, lhs_high) = fx.bcx.ins().isplit(lhs);
    let (_, rhs_high) = fx.bcx.ins().isplit(rhs);
    let high = fx.bcx.ins().band_imm(lhs_high, 0x7fff_ffff_ffff_ffff_u64 as i64);
    let sign = fx.bcx.ins().band_imm(rhs_high, 0x8000_0000_0000_0000_u64 as i64);
    let high = fx.bcx.ins().bor(high, sign);
    let res = fx.bcx.ins().iconcat(low, high);
    fx.bcx.ins().bitcast(types::F128, MemFlags::new(), res)
}

pub(crate) fn codegen_cast(
    fx: &mut FunctionCx<'_, '_, '_>,
    from: Value,
    from_signed: bool,
    to_ty: Type,
    to_signed: bool,
) -> Value {
    let from_ty = fx.bcx.func.dfg.value_type(from);
    if from_ty.is_float() && to_ty.is_float() {
        let name = match (from_ty, to_ty) {
            (types::F16, types::F32) => return f16_to_f32(fx, from),
            (types::F16, types::F64) => return f16_to_f64(fx, from),
            (types::F16, types::F128) => "__extendhftf2",
            (types::F32, types::F128) => "__extendsftf2",
            (types::F64, types::F128) => "__extenddftf2",
            (types::F128, types::F64) => "__trunctfdf2",
            (types::F128, types::F32) => "__trunctfsf2",
            (types::F128, types::F16) => "__trunctfhf2",
            (types::F64, types::F16) => return f64_to_f16(fx, from),
            (types::F32, types::F16) => return f32_to_f16(fx, from),
            _ => unreachable!("{from_ty:?} -> {to_ty:?}"),
        };
        fx.lib_call(name, vec![AbiParam::new(from_ty)], vec![AbiParam::new(to_ty)], &[from])[0]
    } else if from_ty.is_int() && to_ty == types::F16 {
        let res = clif_int_or_float_cast(fx, from, from_signed, types::F32, false);
        f32_to_f16(fx, res)
    } else if from_ty == types::F16 && to_ty.is_int() {
        let from = f16_to_f32(fx, from);
        clif_int_or_float_cast(fx, from, false, to_ty, to_signed)
    } else if from_ty.is_int() && to_ty == types::F128 {
        let (from, from_ty) = if from_ty.bits() < 32 {
            (clif_int_or_float_cast(fx, from, from_signed, types::I32, from_signed), types::I32)
        } else {
            (from, from_ty)
        };
        let name = format!(
            "__float{sign}{size}itf",
            sign = if from_signed { "" } else { "un" },
            size = match from_ty {
                types::I32 => 's',
                types::I64 => 'd',
                types::I128 => 't',
                _ => unreachable!("{from_ty:?}"),
            },
        );
        fx.lib_call(
            &name,
            vec![lib_call_arg_param(fx.tcx, from_ty, from_signed)],
            vec![AbiParam::new(to_ty)],
            &[from],
        )[0]
    } else if from_ty == types::F128 && to_ty.is_int() {
        let ret_ty = if to_ty.bits() < 32 { types::I32 } else { to_ty };
        let name = format!(
            "__fix{sign}tf{size}i",
            sign = if from_signed { "" } else { "un" },
            size = match ret_ty {
                types::I32 => 's',
                types::I64 => 'd',
                types::I128 => 't',
                _ => unreachable!("{from_ty:?}"),
            },
        );
        let ret =
            fx.lib_call(&name, vec![AbiParam::new(from_ty)], vec![AbiParam::new(to_ty)], &[from])
                [0];
        let val = if ret_ty == to_ty {
            ret
        } else {
            let (min, max) = match (to_ty, to_signed) {
                (types::I8, false) => (0, i64::from(u8::MAX)),
                (types::I16, false) => (0, i64::from(u16::MAX)),
                (types::I8, true) => (i64::from(i8::MIN as u32), i64::from(i8::MAX as u32)),
                (types::I16, true) => (i64::from(i16::MIN as u32), i64::from(i16::MAX as u32)),
                _ => unreachable!("{to_ty:?}"),
            };
            let min_val = fx.bcx.ins().iconst(types::I32, min);
            let max_val = fx.bcx.ins().iconst(types::I32, max);

            let val = if to_signed {
                let has_underflow = fx.bcx.ins().icmp_imm(IntCC::SignedLessThan, ret, min);
                let has_overflow = fx.bcx.ins().icmp_imm(IntCC::SignedGreaterThan, ret, max);
                let bottom_capped = fx.bcx.ins().select(has_underflow, min_val, ret);
                fx.bcx.ins().select(has_overflow, max_val, bottom_capped)
            } else {
                let has_overflow = fx.bcx.ins().icmp_imm(IntCC::UnsignedGreaterThan, ret, max);
                fx.bcx.ins().select(has_overflow, max_val, ret)
            };
            fx.bcx.ins().ireduce(to_ty, val)
        };

        if let Some(false) = fx.tcx.sess.opts.unstable_opts.saturating_float_casts {
            return val;
        }

        let is_not_nan = fcmp(fx, FloatCC::Equal, from, from);
        let zero = type_zero_value(&mut fx.bcx, to_ty);
        fx.bcx.ins().select(is_not_nan, val, zero)
    } else {
        unreachable!("{from_ty:?} -> {to_ty:?}");
    }
}

pub(crate) fn fma_f16(fx: &mut FunctionCx<'_, '_, '_>, x: Value, y: Value, z: Value) -> Value {
    let x = f16_to_f64(fx, x);
    let y = f16_to_f64(fx, y);
    let z = f16_to_f64(fx, z);
    let res = fx.bcx.ins().fma(x, y, z);
    f64_to_f16(fx, res)
}

pub(crate) fn fmin_f128(fx: &mut FunctionCx<'_, '_, '_>, a: Value, b: Value) -> Value {
    fx.lib_call(
        "fminimumf128",
        vec![AbiParam::new(types::F128), AbiParam::new(types::F128)],
        vec![AbiParam::new(types::F128)],
        &[a, b],
    )[0]
}

pub(crate) fn fmax_f128(fx: &mut FunctionCx<'_, '_, '_>, a: Value, b: Value) -> Value {
    fx.lib_call(
        "fmaximumf128",
        vec![AbiParam::new(types::F128), AbiParam::new(types::F128)],
        vec![AbiParam::new(types::F128)],
        &[a, b],
    )[0]
}<|MERGE_RESOLUTION|>--- conflicted
+++ resolved
@@ -1,9 +1,6 @@
 use rustc_target::spec::Arch;
 
-<<<<<<< HEAD
-=======
 use crate::compiler_builtins::CMP_RESULT_TY;
->>>>>>> a0b865dc
 use crate::prelude::*;
 
 pub(crate) fn f16_to_f32(fx: &mut FunctionCx<'_, '_, '_>, value: Value) -> Value {
