use rustc_index::vec::IndexVec;
use rustc_middle::ty::SymbolName;
use rustc_target::abi::call::FnAbi;
use rustc_target::abi::{Integer, Primitive};
use rustc_target::spec::{HasTargetSpec, Target};

use crate::constant::ConstantCx;
use crate::prelude::*;

pub(crate) fn pointer_ty(tcx: TyCtxt<'_>) -> types::Type {
    match tcx.data_layout.pointer_size.bits() {
        16 => types::I16,
        32 => types::I32,
        64 => types::I64,
        bits => bug!("ptr_sized_integer: unknown pointer bit size {}", bits),
    }
}

pub(crate) fn scalar_to_clif_type(tcx: TyCtxt<'_>, scalar: Scalar) -> Type {
    match scalar.value {
        Primitive::Int(int, _sign) => match int {
            Integer::I8 => types::I8,
            Integer::I16 => types::I16,
            Integer::I32 => types::I32,
            Integer::I64 => types::I64,
            Integer::I128 => types::I128,
        },
        Primitive::F32 => types::F32,
        Primitive::F64 => types::F64,
        Primitive::Pointer => pointer_ty(tcx),
    }
}

fn clif_type_from_ty<'tcx>(tcx: TyCtxt<'tcx>, ty: Ty<'tcx>) -> Option<types::Type> {
    Some(match ty.kind() {
        ty::Bool => types::I8,
        ty::Uint(size) => match size {
            UintTy::U8 => types::I8,
            UintTy::U16 => types::I16,
            UintTy::U32 => types::I32,
            UintTy::U64 => types::I64,
            UintTy::U128 => types::I128,
            UintTy::Usize => pointer_ty(tcx),
        },
        ty::Int(size) => match size {
            IntTy::I8 => types::I8,
            IntTy::I16 => types::I16,
            IntTy::I32 => types::I32,
            IntTy::I64 => types::I64,
            IntTy::I128 => types::I128,
            IntTy::Isize => pointer_ty(tcx),
        },
        ty::Char => types::I32,
        ty::Float(size) => match size {
            FloatTy::F32 => types::F32,
            FloatTy::F64 => types::F64,
        },
        ty::FnPtr(_) => pointer_ty(tcx),
        ty::RawPtr(TypeAndMut { ty: pointee_ty, mutbl: _ }) | ty::Ref(_, pointee_ty, _) => {
            if has_ptr_meta(tcx, pointee_ty) {
                return None;
            } else {
                pointer_ty(tcx)
            }
        }
        ty::Adt(adt_def, _) if adt_def.repr.simd() => {
            let (element, count) = match &tcx.layout_of(ParamEnv::reveal_all().and(ty)).unwrap().abi
            {
                Abi::Vector { element, count } => (element.clone(), *count),
                _ => unreachable!(),
            };

            match scalar_to_clif_type(tcx, element).by(u16::try_from(count).unwrap()) {
                // Cranelift currently only implements icmp for 128bit vectors.
                Some(vector_ty) if vector_ty.bits() == 128 => vector_ty,
                _ => return None,
            }
        }
        ty::Param(_) => bug!("ty param {:?}", ty),
        _ => return None,
    })
}

fn clif_pair_type_from_ty<'tcx>(
    tcx: TyCtxt<'tcx>,
    ty: Ty<'tcx>,
) -> Option<(types::Type, types::Type)> {
    Some(match ty.kind() {
        ty::Tuple(substs) if substs.len() == 2 => {
            let mut types = substs.types();
            let a = clif_type_from_ty(tcx, types.next().unwrap())?;
            let b = clif_type_from_ty(tcx, types.next().unwrap())?;
            if a.is_vector() || b.is_vector() {
                return None;
            }
            (a, b)
        }
        ty::RawPtr(TypeAndMut { ty: pointee_ty, mutbl: _ }) | ty::Ref(_, pointee_ty, _) => {
            if has_ptr_meta(tcx, pointee_ty) {
                (pointer_ty(tcx), pointer_ty(tcx))
            } else {
                return None;
            }
        }
        _ => return None,
    })
}

/// Is a pointer to this type a fat ptr?
pub(crate) fn has_ptr_meta<'tcx>(tcx: TyCtxt<'tcx>, ty: Ty<'tcx>) -> bool {
    let ptr_ty = tcx.mk_ptr(TypeAndMut { ty, mutbl: rustc_hir::Mutability::Not });
    match &tcx.layout_of(ParamEnv::reveal_all().and(ptr_ty)).unwrap().abi {
        Abi::Scalar(_) => false,
        Abi::ScalarPair(_, _) => true,
        abi => unreachable!("Abi of ptr to {:?} is {:?}???", ty, abi),
    }
}

pub(crate) fn codegen_icmp_imm(
    fx: &mut FunctionCx<'_, '_, '_>,
    intcc: IntCC,
    lhs: Value,
    rhs: i128,
) -> Value {
    let lhs_ty = fx.bcx.func.dfg.value_type(lhs);
    if lhs_ty == types::I128 {
        // FIXME legalize `icmp_imm.i128` in Cranelift

        let (lhs_lsb, lhs_msb) = fx.bcx.ins().isplit(lhs);
        let (rhs_lsb, rhs_msb) = (rhs as u128 as u64 as i64, (rhs as u128 >> 64) as u64 as i64);

        match intcc {
            IntCC::Equal => {
                let lsb_eq = fx.bcx.ins().icmp_imm(IntCC::Equal, lhs_lsb, rhs_lsb);
                let msb_eq = fx.bcx.ins().icmp_imm(IntCC::Equal, lhs_msb, rhs_msb);
                fx.bcx.ins().band(lsb_eq, msb_eq)
            }
            IntCC::NotEqual => {
                let lsb_ne = fx.bcx.ins().icmp_imm(IntCC::NotEqual, lhs_lsb, rhs_lsb);
                let msb_ne = fx.bcx.ins().icmp_imm(IntCC::NotEqual, lhs_msb, rhs_msb);
                fx.bcx.ins().bor(lsb_ne, msb_ne)
            }
            _ => {
                // if msb_eq {
                //     lsb_cc
                // } else {
                //     msb_cc
                // }

                let msb_eq = fx.bcx.ins().icmp_imm(IntCC::Equal, lhs_msb, rhs_msb);
                let lsb_cc = fx.bcx.ins().icmp_imm(intcc, lhs_lsb, rhs_lsb);
                let msb_cc = fx.bcx.ins().icmp_imm(intcc, lhs_msb, rhs_msb);

                fx.bcx.ins().select(msb_eq, lsb_cc, msb_cc)
            }
        }
    } else {
        let rhs = i64::try_from(rhs).expect("codegen_icmp_imm rhs out of range for <128bit int");
        fx.bcx.ins().icmp_imm(intcc, lhs, rhs)
    }
}

pub(crate) fn type_min_max_value(
    bcx: &mut FunctionBuilder<'_>,
    ty: Type,
    signed: bool,
) -> (Value, Value) {
    assert!(ty.is_int());

    if ty == types::I128 {
        if signed {
            let min = i128::MIN as u128;
            let min_lsb = bcx.ins().iconst(types::I64, min as u64 as i64);
            let min_msb = bcx.ins().iconst(types::I64, (min >> 64) as u64 as i64);
            let min = bcx.ins().iconcat(min_lsb, min_msb);

            let max = i128::MAX as u128;
            let max_lsb = bcx.ins().iconst(types::I64, max as u64 as i64);
            let max_msb = bcx.ins().iconst(types::I64, (max >> 64) as u64 as i64);
            let max = bcx.ins().iconcat(max_lsb, max_msb);

            return (min, max);
        } else {
            let min_half = bcx.ins().iconst(types::I64, 0);
            let min = bcx.ins().iconcat(min_half, min_half);

            let max_half = bcx.ins().iconst(types::I64, u64::MAX as i64);
            let max = bcx.ins().iconcat(max_half, max_half);

            return (min, max);
        }
    }

    let min = match (ty, signed) {
        (types::I8, false) | (types::I16, false) | (types::I32, false) | (types::I64, false) => {
            0i64
        }
        (types::I8, true) => i64::from(i8::MIN),
        (types::I16, true) => i64::from(i16::MIN),
        (types::I32, true) => i64::from(i32::MIN),
        (types::I64, true) => i64::MIN,
        _ => unreachable!(),
    };

    let max = match (ty, signed) {
        (types::I8, false) => i64::from(u8::MAX),
        (types::I16, false) => i64::from(u16::MAX),
        (types::I32, false) => i64::from(u32::MAX),
        (types::I64, false) => u64::MAX as i64,
        (types::I8, true) => i64::from(i8::MAX),
        (types::I16, true) => i64::from(i16::MAX),
        (types::I32, true) => i64::from(i32::MAX),
        (types::I64, true) => i64::MAX,
        _ => unreachable!(),
    };

    let (min, max) = (bcx.ins().iconst(ty, min), bcx.ins().iconst(ty, max));

    (min, max)
}

pub(crate) fn type_sign(ty: Ty<'_>) -> bool {
    match ty.kind() {
        ty::Ref(..) | ty::RawPtr(..) | ty::FnPtr(..) | ty::Char | ty::Uint(..) | ty::Bool => false,
        ty::Int(..) => true,
        ty::Float(..) => false, // `signed` is unused for floats
        _ => panic!("{}", ty),
    }
}

pub(crate) struct FunctionCx<'m, 'clif, 'tcx: 'm> {
    pub(crate) cx: &'clif mut crate::CodegenCx<'tcx>,
    pub(crate) module: &'m mut dyn Module,
    pub(crate) tcx: TyCtxt<'tcx>,
    pub(crate) pointer_type: Type, // Cached from module
<<<<<<< HEAD
    pub(crate) vtables: FxHashMap<(Ty<'tcx>, Option<ty::PolyExistentialTraitRef<'tcx>>), Pointer>,
=======
>>>>>>> 3a31c6d8
    pub(crate) constants_cx: ConstantCx,

    pub(crate) instance: Instance<'tcx>,
    pub(crate) symbol_name: SymbolName<'tcx>,
    pub(crate) mir: &'tcx Body<'tcx>,
    pub(crate) fn_abi: Option<FnAbi<'tcx, Ty<'tcx>>>,

    pub(crate) bcx: FunctionBuilder<'clif>,
    pub(crate) block_map: IndexVec<BasicBlock, Block>,
    pub(crate) local_map: IndexVec<Local, CPlace<'tcx>>,

    /// When `#[track_caller]` is used, the implicit caller location is stored in this variable.
    pub(crate) caller_location: Option<CValue<'tcx>>,

    pub(crate) clif_comments: crate::pretty_clif::CommentWriter,
    pub(crate) source_info_set: indexmap::IndexSet<SourceInfo>,

    /// This should only be accessed by `CPlace::new_var`.
    pub(crate) next_ssa_var: u32,

    pub(crate) inline_asm_index: u32,
}

impl<'tcx> LayoutOf for FunctionCx<'_, '_, 'tcx> {
    type Ty = Ty<'tcx>;
    type TyAndLayout = TyAndLayout<'tcx>;

    fn layout_of(&self, ty: Ty<'tcx>) -> TyAndLayout<'tcx> {
        RevealAllLayoutCx(self.tcx).layout_of(ty)
    }
}

impl<'tcx> layout::HasTyCtxt<'tcx> for FunctionCx<'_, '_, 'tcx> {
    fn tcx<'b>(&'b self) -> TyCtxt<'tcx> {
        self.tcx
    }
}

impl<'tcx> rustc_target::abi::HasDataLayout for FunctionCx<'_, '_, 'tcx> {
    fn data_layout(&self) -> &rustc_target::abi::TargetDataLayout {
        &self.tcx.data_layout
    }
}

impl<'tcx> layout::HasParamEnv<'tcx> for FunctionCx<'_, '_, 'tcx> {
    fn param_env(&self) -> ParamEnv<'tcx> {
        ParamEnv::reveal_all()
    }
}

impl<'tcx> HasTargetSpec for FunctionCx<'_, '_, 'tcx> {
    fn target_spec(&self) -> &Target {
        &self.tcx.sess.target
    }
}

impl<'tcx> FunctionCx<'_, '_, 'tcx> {
    pub(crate) fn monomorphize<T>(&self, value: T) -> T
    where
        T: TypeFoldable<'tcx> + Copy,
    {
        self.instance.subst_mir_and_normalize_erasing_regions(
            self.tcx,
            ty::ParamEnv::reveal_all(),
            value,
        )
    }

    pub(crate) fn clif_type(&self, ty: Ty<'tcx>) -> Option<Type> {
        clif_type_from_ty(self.tcx, ty)
    }

    pub(crate) fn clif_pair_type(&self, ty: Ty<'tcx>) -> Option<(Type, Type)> {
        clif_pair_type_from_ty(self.tcx, ty)
    }

    pub(crate) fn get_block(&self, bb: BasicBlock) -> Block {
        *self.block_map.get(bb).unwrap()
    }

    pub(crate) fn get_local_place(&mut self, local: Local) -> CPlace<'tcx> {
        *self.local_map.get(local).unwrap_or_else(|| {
            panic!("Local {:?} doesn't exist", local);
        })
    }

    pub(crate) fn set_debug_loc(&mut self, source_info: mir::SourceInfo) {
        let (index, _) = self.source_info_set.insert_full(source_info);
        self.bcx.set_srcloc(SourceLoc::new(index as u32));
    }

    pub(crate) fn get_caller_location(&mut self, span: Span) -> CValue<'tcx> {
        if let Some(loc) = self.caller_location {
            // `#[track_caller]` is used; return caller location instead of current location.
            return loc;
        }

        let topmost = span.ctxt().outer_expn().expansion_cause().unwrap_or(span);
        let caller = self.tcx.sess.source_map().lookup_char_pos(topmost.lo());
        let const_loc = self.tcx.const_caller_location((
            rustc_span::symbol::Symbol::intern(
                &caller.file.name.prefer_remapped().to_string_lossy(),
            ),
            caller.line as u32,
            caller.col_display as u32 + 1,
        ));
        crate::constant::codegen_const_value(self, const_loc, self.tcx.caller_location_ty())
    }

    pub(crate) fn triple(&self) -> &target_lexicon::Triple {
        self.module.isa().triple()
    }

    pub(crate) fn anonymous_str(&mut self, msg: &str) -> Value {
        let mut data_ctx = DataContext::new();
        data_ctx.define(msg.as_bytes().to_vec().into_boxed_slice());
        let msg_id = self.module.declare_anonymous_data(false, false).unwrap();

        // Ignore DuplicateDefinition error, as the data will be the same
        let _ = self.module.define_data(msg_id, &data_ctx);

        let local_msg_id = self.module.declare_data_in_func(msg_id, self.bcx.func);
        if self.clif_comments.enabled() {
            self.add_comment(local_msg_id, msg);
        }
        self.bcx.ins().global_value(self.pointer_type, local_msg_id)
    }
}

pub(crate) struct RevealAllLayoutCx<'tcx>(pub(crate) TyCtxt<'tcx>);

impl<'tcx> LayoutOf for RevealAllLayoutCx<'tcx> {
    type Ty = Ty<'tcx>;
    type TyAndLayout = TyAndLayout<'tcx>;

    fn layout_of(&self, ty: Ty<'tcx>) -> TyAndLayout<'tcx> {
        assert!(!ty.still_further_specializable());
        self.0.layout_of(ParamEnv::reveal_all().and(&ty)).unwrap_or_else(|e| {
            if let layout::LayoutError::SizeOverflow(_) = e {
                self.0.sess.fatal(&e.to_string())
            } else {
                bug!("failed to get layout for `{}`: {}", ty, e)
            }
        })
    }
}

impl<'tcx> layout::HasTyCtxt<'tcx> for RevealAllLayoutCx<'tcx> {
    fn tcx<'b>(&'b self) -> TyCtxt<'tcx> {
        self.0
    }
}

impl<'tcx> rustc_target::abi::HasDataLayout for RevealAllLayoutCx<'tcx> {
    fn data_layout(&self) -> &rustc_target::abi::TargetDataLayout {
        &self.0.data_layout
    }
}

impl<'tcx> layout::HasParamEnv<'tcx> for RevealAllLayoutCx<'tcx> {
    fn param_env(&self) -> ParamEnv<'tcx> {
        ParamEnv::reveal_all()
    }
}

impl<'tcx> HasTargetSpec for RevealAllLayoutCx<'tcx> {
    fn target_spec(&self) -> &Target {
        &self.0.sess.target
    }
}<|MERGE_RESOLUTION|>--- conflicted
+++ resolved
@@ -233,10 +233,6 @@
     pub(crate) module: &'m mut dyn Module,
     pub(crate) tcx: TyCtxt<'tcx>,
     pub(crate) pointer_type: Type, // Cached from module
-<<<<<<< HEAD
-    pub(crate) vtables: FxHashMap<(Ty<'tcx>, Option<ty::PolyExistentialTraitRef<'tcx>>), Pointer>,
-=======
->>>>>>> 3a31c6d8
     pub(crate) constants_cx: ConstantCx,
 
     pub(crate) instance: Instance<'tcx>,
