use rustc_index::vec::IndexVec;
use rustc_target::abi::{Integer, Primitive};
use rustc_target::spec::{HasTargetSpec, Target};

use cranelift_codegen::ir::{InstructionData, Opcode, ValueDef};

use crate::prelude::*;

pub(crate) fn pointer_ty(tcx: TyCtxt<'_>) -> types::Type {
    match tcx.data_layout.pointer_size.bits() {
        16 => types::I16,
        32 => types::I32,
        64 => types::I64,
        bits => bug!("ptr_sized_integer: unknown pointer bit size {}", bits),
    }
}

pub(crate) fn scalar_to_clif_type(tcx: TyCtxt<'_>, scalar: Scalar) -> Type {
    match scalar.value {
        Primitive::Int(int, _sign) => match int {
            Integer::I8 => types::I8,
            Integer::I16 => types::I16,
            Integer::I32 => types::I32,
            Integer::I64 => types::I64,
            Integer::I128 => types::I128,
        },
        Primitive::F32 => types::F32,
        Primitive::F64 => types::F64,
        Primitive::Pointer => pointer_ty(tcx),
    }
}

fn clif_type_from_ty<'tcx>(tcx: TyCtxt<'tcx>, ty: Ty<'tcx>) -> Option<types::Type> {
    Some(match ty.kind() {
        ty::Bool => types::I8,
        ty::Uint(size) => match size {
            UintTy::U8 => types::I8,
            UintTy::U16 => types::I16,
            UintTy::U32 => types::I32,
            UintTy::U64 => types::I64,
            UintTy::U128 => types::I128,
            UintTy::Usize => pointer_ty(tcx),
        },
        ty::Int(size) => match size {
            IntTy::I8 => types::I8,
            IntTy::I16 => types::I16,
            IntTy::I32 => types::I32,
            IntTy::I64 => types::I64,
            IntTy::I128 => types::I128,
            IntTy::Isize => pointer_ty(tcx),
        },
        ty::Char => types::I32,
        ty::Float(size) => match size {
            FloatTy::F32 => types::F32,
            FloatTy::F64 => types::F64,
        },
        ty::FnPtr(_) => pointer_ty(tcx),
        ty::RawPtr(TypeAndMut {
            ty: pointee_ty,
            mutbl: _,
        })
        | ty::Ref(_, pointee_ty, _) => {
            if has_ptr_meta(tcx, pointee_ty) {
                return None;
            } else {
                pointer_ty(tcx)
            }
        }
        ty::Adt(adt_def, _) if adt_def.repr.simd() => {
            let (element, count) = match &tcx.layout_of(ParamEnv::reveal_all().and(ty)).unwrap().abi
            {
                Abi::Vector { element, count } => (element.clone(), *count),
                _ => unreachable!(),
            };

            match scalar_to_clif_type(tcx, element).by(u16::try_from(count).unwrap()) {
                // Cranelift currently only implements icmp for 128bit vectors.
                Some(vector_ty) if vector_ty.bits() == 128 => vector_ty,
                _ => return None,
            }
        }
        ty::Param(_) => bug!("ty param {:?}", ty),
        _ => return None,
    })
}

fn clif_pair_type_from_ty<'tcx>(
    tcx: TyCtxt<'tcx>,
    ty: Ty<'tcx>,
) -> Option<(types::Type, types::Type)> {
    Some(match ty.kind() {
        ty::Tuple(substs) if substs.len() == 2 => {
            let mut types = substs.types();
            let a = clif_type_from_ty(tcx, types.next().unwrap())?;
            let b = clif_type_from_ty(tcx, types.next().unwrap())?;
            if a.is_vector() || b.is_vector() {
                return None;
            }
            (a, b)
        }
        ty::RawPtr(TypeAndMut {
            ty: pointee_ty,
            mutbl: _,
        })
        | ty::Ref(_, pointee_ty, _) => {
            if has_ptr_meta(tcx, pointee_ty) {
                (pointer_ty(tcx), pointer_ty(tcx))
            } else {
                return None;
            }
        }
        _ => return None,
    })
}

/// Is a pointer to this type a fat ptr?
pub(crate) fn has_ptr_meta<'tcx>(tcx: TyCtxt<'tcx>, ty: Ty<'tcx>) -> bool {
    let ptr_ty = tcx.mk_ptr(TypeAndMut {
        ty,
        mutbl: rustc_hir::Mutability::Not,
    });
    match &tcx
        .layout_of(ParamEnv::reveal_all().and(ptr_ty))
        .unwrap()
        .abi
    {
        Abi::Scalar(_) => false,
        Abi::ScalarPair(_, _) => true,
        abi => unreachable!("Abi of ptr to {:?} is {:?}???", ty, abi),
    }
}

pub(crate) fn codegen_icmp_imm(
    fx: &mut FunctionCx<'_, '_, impl Module>,
    intcc: IntCC,
    lhs: Value,
    rhs: i128,
) -> Value {
    let lhs_ty = fx.bcx.func.dfg.value_type(lhs);
    if lhs_ty == types::I128 {
        // FIXME legalize `icmp_imm.i128` in Cranelift

        let (lhs_lsb, lhs_msb) = fx.bcx.ins().isplit(lhs);
        let (rhs_lsb, rhs_msb) = (rhs as u128 as u64 as i64, (rhs as u128 >> 64) as u64 as i64);

        match intcc {
            IntCC::Equal => {
                let lsb_eq = fx.bcx.ins().icmp_imm(IntCC::Equal, lhs_lsb, rhs_lsb);
                let msb_eq = fx.bcx.ins().icmp_imm(IntCC::Equal, lhs_msb, rhs_msb);
                fx.bcx.ins().band(lsb_eq, msb_eq)
            }
            IntCC::NotEqual => {
                let lsb_ne = fx.bcx.ins().icmp_imm(IntCC::NotEqual, lhs_lsb, rhs_lsb);
                let msb_ne = fx.bcx.ins().icmp_imm(IntCC::NotEqual, lhs_msb, rhs_msb);
                fx.bcx.ins().bor(lsb_ne, msb_ne)
            }
            _ => {
                // if msb_eq {
                //     lsb_cc
                // } else {
                //     msb_cc
                // }

                let msb_eq = fx.bcx.ins().icmp_imm(IntCC::Equal, lhs_msb, rhs_msb);
                let lsb_cc = fx.bcx.ins().icmp_imm(intcc, lhs_lsb, rhs_lsb);
                let msb_cc = fx.bcx.ins().icmp_imm(intcc, lhs_msb, rhs_msb);

                fx.bcx.ins().select(msb_eq, lsb_cc, msb_cc)
            }
        }
    } else {
        let rhs = i64::try_from(rhs).expect("codegen_icmp_imm rhs out of range for <128bit int");
        fx.bcx.ins().icmp_imm(intcc, lhs, rhs)
    }
}

fn resolve_normal_value_imm(func: &Function, val: Value) -> Option<i64> {
    if let ValueDef::Result(inst, 0 /*param*/) = func.dfg.value_def(val) {
        if let InstructionData::UnaryImm {
            opcode: Opcode::Iconst,
            imm,
        } = func.dfg[inst]
        {
            Some(imm.into())
        } else {
            None
        }
    } else {
        None
    }
}

fn resolve_128bit_value_imm(func: &Function, val: Value) -> Option<u128> {
    let (lsb, msb) = if let ValueDef::Result(inst, 0 /*param*/) = func.dfg.value_def(val) {
        if let InstructionData::Binary {
            opcode: Opcode::Iconcat,
            args: [lsb, msb],
        } = func.dfg[inst]
        {
            (lsb, msb)
        } else {
            return None;
        }
    } else {
        return None;
    };

    let lsb = u128::from(resolve_normal_value_imm(func, lsb)? as u64);
    let msb = u128::from(resolve_normal_value_imm(func, msb)? as u64);

    Some(msb << 64 | lsb)
}

pub(crate) fn resolve_value_imm(func: &Function, val: Value) -> Option<u128> {
    if func.dfg.value_type(val) == types::I128 {
        resolve_128bit_value_imm(func, val)
    } else {
        resolve_normal_value_imm(func, val).map(|imm| u128::from(imm as u64))
    }
}

pub(crate) fn type_min_max_value(
    bcx: &mut FunctionBuilder<'_>,
    ty: Type,
    signed: bool,
) -> (Value, Value) {
    assert!(ty.is_int());

    if ty == types::I128 {
        if signed {
            let min = i128::MIN as u128;
            let min_lsb = bcx.ins().iconst(types::I64, min as u64 as i64);
            let min_msb = bcx.ins().iconst(types::I64, (min >> 64) as u64 as i64);
            let min = bcx.ins().iconcat(min_lsb, min_msb);

            let max = i128::MAX as u128;
            let max_lsb = bcx.ins().iconst(types::I64, max as u64 as i64);
            let max_msb = bcx.ins().iconst(types::I64, (max >> 64) as u64 as i64);
            let max = bcx.ins().iconcat(max_lsb, max_msb);

            return (min, max);
        } else {
            let min_half = bcx.ins().iconst(types::I64, 0);
            let min = bcx.ins().iconcat(min_half, min_half);

            let max_half = bcx.ins().iconst(types::I64, u64::MAX as i64);
            let max = bcx.ins().iconcat(max_half, max_half);

            return (min, max);
        }
    }

    let min = match (ty, signed) {
        (types::I8, false) | (types::I16, false) | (types::I32, false) | (types::I64, false) => {
            0i64
        }
        (types::I8, true) => i64::from(i8::MIN),
        (types::I16, true) => i64::from(i16::MIN),
        (types::I32, true) => i64::from(i32::MIN),
        (types::I64, true) => i64::MIN,
        _ => unreachable!(),
    };

    let max = match (ty, signed) {
        (types::I8, false) => i64::from(u8::MAX),
        (types::I16, false) => i64::from(u16::MAX),
        (types::I32, false) => i64::from(u32::MAX),
        (types::I64, false) => u64::MAX as i64,
        (types::I8, true) => i64::from(i8::MAX),
        (types::I16, true) => i64::from(i16::MAX),
        (types::I32, true) => i64::from(i32::MAX),
        (types::I64, true) => i64::MAX,
        _ => unreachable!(),
    };

    let (min, max) = (bcx.ins().iconst(ty, min), bcx.ins().iconst(ty, max));

    (min, max)
}

pub(crate) fn type_sign(ty: Ty<'_>) -> bool {
    match ty.kind() {
        ty::Ref(..) | ty::RawPtr(..) | ty::FnPtr(..) | ty::Char | ty::Uint(..) | ty::Bool => false,
        ty::Int(..) => true,
        ty::Float(..) => false, // `signed` is unused for floats
        _ => panic!("{}", ty),
    }
}

pub(crate) struct FunctionCx<'clif, 'tcx, M: Module> {
    pub(crate) cx: &'clif mut crate::CodegenCx<'tcx, M>,
    pub(crate) tcx: TyCtxt<'tcx>,
    pub(crate) pointer_type: Type, // Cached from module

    pub(crate) instance: Instance<'tcx>,
    pub(crate) mir: &'tcx Body<'tcx>,

    pub(crate) bcx: FunctionBuilder<'clif>,
    pub(crate) block_map: IndexVec<BasicBlock, Block>,
    pub(crate) local_map: IndexVec<Local, CPlace<'tcx>>,

    /// When `#[track_caller]` is used, the implicit caller location is stored in this variable.
    pub(crate) caller_location: Option<CValue<'tcx>>,

    /// See [`crate::optimize::code_layout`] for more information.
    pub(crate) cold_blocks: EntitySet<Block>,

    pub(crate) clif_comments: crate::pretty_clif::CommentWriter,
    pub(crate) source_info_set: indexmap::IndexSet<SourceInfo>,

    /// This should only be accessed by `CPlace::new_var`.
    pub(crate) next_ssa_var: u32,

    pub(crate) inline_asm_index: u32,
}

impl<'tcx, M: Module> LayoutOf for FunctionCx<'_, 'tcx, M> {
    type Ty = Ty<'tcx>;
    type TyAndLayout = TyAndLayout<'tcx>;

    fn layout_of(&self, ty: Ty<'tcx>) -> TyAndLayout<'tcx> {
        assert!(!ty.still_further_specializable());
        self.tcx
            .layout_of(ParamEnv::reveal_all().and(&ty))
            .unwrap_or_else(|e| {
                if let layout::LayoutError::SizeOverflow(_) = e {
                    self.tcx.sess.fatal(&e.to_string())
                } else {
                    bug!("failed to get layout for `{}`: {}", ty, e)
                }
            })
    }
}

impl<'tcx, M: Module> layout::HasTyCtxt<'tcx> for FunctionCx<'_, 'tcx, M> {
    fn tcx<'b>(&'b self) -> TyCtxt<'tcx> {
        self.tcx
    }
}

impl<'tcx, M: Module> rustc_target::abi::HasDataLayout for FunctionCx<'_, 'tcx, M> {
    fn data_layout(&self) -> &rustc_target::abi::TargetDataLayout {
        &self.tcx.data_layout
    }
}

impl<'tcx, M: Module> layout::HasParamEnv<'tcx> for FunctionCx<'_, 'tcx, M> {
    fn param_env(&self) -> ParamEnv<'tcx> {
        ParamEnv::reveal_all()
    }
}

impl<'tcx, M: Module> HasTargetSpec for FunctionCx<'_, 'tcx, M> {
    fn target_spec(&self) -> &Target {
        &self.tcx.sess.target
    }
}

impl<'tcx, M: Module> FunctionCx<'_, 'tcx, M> {
    pub(crate) fn monomorphize<T>(&self, value: T) -> T
    where
        T: TypeFoldable<'tcx> + Copy,
    {
        self.instance.subst_mir_and_normalize_erasing_regions(
            self.tcx,
            ty::ParamEnv::reveal_all(),
<<<<<<< HEAD
            value
=======
            value,
>>>>>>> 5988bbd2
        )
    }

    pub(crate) fn clif_type(&self, ty: Ty<'tcx>) -> Option<Type> {
        clif_type_from_ty(self.tcx, ty)
    }

    pub(crate) fn clif_pair_type(&self, ty: Ty<'tcx>) -> Option<(Type, Type)> {
        clif_pair_type_from_ty(self.tcx, ty)
    }

    pub(crate) fn get_block(&self, bb: BasicBlock) -> Block {
        *self.block_map.get(bb).unwrap()
    }

    pub(crate) fn get_local_place(&mut self, local: Local) -> CPlace<'tcx> {
        *self.local_map.get(local).unwrap_or_else(|| {
            panic!("Local {:?} doesn't exist", local);
        })
    }

    pub(crate) fn set_debug_loc(&mut self, source_info: mir::SourceInfo) {
        let (index, _) = self.source_info_set.insert_full(source_info);
        self.bcx.set_srcloc(SourceLoc::new(index as u32));
    }

    pub(crate) fn get_caller_location(&mut self, span: Span) -> CValue<'tcx> {
        if let Some(loc) = self.caller_location {
            // `#[track_caller]` is used; return caller location instead of current location.
            return loc;
        }

        let topmost = span.ctxt().outer_expn().expansion_cause().unwrap_or(span);
        let caller = self.tcx.sess.source_map().lookup_char_pos(topmost.lo());
        let const_loc = self.tcx.const_caller_location((
            rustc_span::symbol::Symbol::intern(&caller.file.name.to_string()),
            caller.line as u32,
            caller.col_display as u32 + 1,
        ));
        crate::constant::codegen_const_value(self, const_loc, self.tcx.caller_location_ty())
    }

    pub(crate) fn triple(&self) -> &target_lexicon::Triple {
        self.cx.module.isa().triple()
    }

    pub(crate) fn anonymous_str(&mut self, prefix: &str, msg: &str) -> Value {
        use std::collections::hash_map::DefaultHasher;
        use std::hash::{Hash, Hasher};

        let mut hasher = DefaultHasher::new();
        msg.hash(&mut hasher);
        let msg_hash = hasher.finish();
        let mut data_ctx = DataContext::new();
        data_ctx.define(msg.as_bytes().to_vec().into_boxed_slice());
        let msg_id = self
            .cx
            .module
            .declare_data(
                &format!("__{}_{:08x}", prefix, msg_hash),
                Linkage::Local,
                false,
                false,
            )
            .unwrap();

        // Ignore DuplicateDefinition error, as the data will be the same
        let _ = self.cx.module.define_data(msg_id, &data_ctx);

        let local_msg_id = self.cx.module.declare_data_in_func(msg_id, self.bcx.func);
        #[cfg(debug_assertions)]
        {
            self.add_comment(local_msg_id, msg);
        }
        self.bcx.ins().global_value(self.pointer_type, local_msg_id)
    }
}<|MERGE_RESOLUTION|>--- conflicted
+++ resolved
@@ -364,11 +364,7 @@
         self.instance.subst_mir_and_normalize_erasing_regions(
             self.tcx,
             ty::ParamEnv::reveal_all(),
-<<<<<<< HEAD
-            value
-=======
             value,
->>>>>>> 5988bbd2
         )
     }
 
