//! Creation of ar archives like for the lib and staticlib crate type

use std::collections::BTreeMap;
use std::convert::TryFrom;
use std::fs::File;
use std::io::{self, Read, Seek};
use std::path::{Path, PathBuf};

use rustc_codegen_ssa::back::archive::ArchiveBuilder;
use rustc_session::Session;

use object::read::archive::ArchiveFile;
use object::{Object, ObjectSymbol, ReadCache, SymbolKind};

#[derive(Debug)]
enum ArchiveEntry {
    FromArchive { archive_index: usize, file_range: (u64, u64) },
    File(PathBuf),
}

pub(crate) struct ArArchiveBuilder<'a> {
    sess: &'a Session,
    dst: PathBuf,
    use_gnu_style_archive: bool,
    no_builtin_ranlib: bool,

    src_archives: Vec<File>,
    // Don't use `HashMap` here, as the order is important. `rust.metadata.bin` must always be at
    // the end of an archive for linkers to not get confused.
    entries: Vec<(Vec<u8>, ArchiveEntry)>,
}

impl<'a> ArchiveBuilder<'a> for ArArchiveBuilder<'a> {
    fn new(sess: &'a Session, output: &Path, input: Option<&Path>) -> Self {
        let (src_archives, entries) = if let Some(input) = input {
            let read_cache = ReadCache::new(File::open(input).unwrap());
            let archive = ArchiveFile::parse(&read_cache).unwrap();
            let mut entries = Vec::new();

            for entry in archive.members() {
                let entry = entry.unwrap();
                entries.push((
                    entry.name().to_vec(),
                    ArchiveEntry::FromArchive { archive_index: 0, file_range: entry.file_range() },
                ));
            }

            (vec![read_cache.into_inner()], entries)
        } else {
            (vec![], Vec::new())
        };

        ArArchiveBuilder {
            sess,
            dst: output.to_path_buf(),
            use_gnu_style_archive: sess.target.archive_format == "gnu",
            // FIXME fix builtin ranlib on macOS
            no_builtin_ranlib: sess.target.is_like_osx,

            src_archives,
            entries,
        }
    }

    fn src_files(&mut self) -> Vec<String> {
        self.entries.iter().map(|(name, _)| String::from_utf8(name.clone()).unwrap()).collect()
    }

    fn remove_file(&mut self, name: &str) {
        let index = self
            .entries
            .iter()
            .position(|(entry_name, _)| entry_name == name.as_bytes())
            .expect("Tried to remove file not existing in src archive");
        self.entries.remove(index);
    }

    fn add_file(&mut self, file: &Path) {
        self.entries.push((
            file.file_name().unwrap().to_str().unwrap().to_string().into_bytes(),
            ArchiveEntry::File(file.to_owned()),
        ));
    }

    fn add_archive<F>(&mut self, archive_path: &Path, mut skip: F) -> std::io::Result<()>
    where
        F: FnMut(&str) -> bool + 'static,
    {
<<<<<<< HEAD
        let mut archive = ar::Archive::new(std::fs::File::open(&archive_path)?);
        let archive_index = self.src_archives.len();

        let mut i = 0;
        while let Some(entry) = archive.next_entry() {
            let entry = entry?;
            let file_name = String::from_utf8(entry.header().identifier().to_vec())
                .map_err(|err| std::io::Error::new(std::io::ErrorKind::InvalidData, err))?;
            if !skip(&file_name) {
                self.entries
                    .push((file_name, ArchiveEntry::FromArchive { archive_index, entry_index: i }));
            }
            i += 1;
        }

        self.src_archives.push((archive_path.to_owned(), archive));
        Ok(())
=======
        let read_cache = ReadCache::new(std::fs::File::open(&archive_path)?);
        let archive = ArchiveFile::parse(&read_cache).unwrap();
        let archive_index = self.src_archives.len();

        for entry in archive.members() {
            let entry = entry.map_err(|err| io::Error::new(io::ErrorKind::InvalidData, err))?;
            let file_name = String::from_utf8(entry.name().to_vec())
                .map_err(|err| io::Error::new(io::ErrorKind::InvalidData, err))?;
            if !skip(&file_name) {
                self.entries.push((
                    file_name.into_bytes(),
                    ArchiveEntry::FromArchive { archive_index, file_range: entry.file_range() },
                ));
            }
        }

        self.src_archives.push(read_cache.into_inner());
        Ok(())

>>>>>>> 61667ded
    }

    fn update_symbols(&mut self) {}

    fn build(mut self) {
        enum BuilderKind {
            Bsd(ar::Builder<File>),
            Gnu(ar::GnuBuilder<File>),
        }

        let sess = self.sess;

        let mut symbol_table = BTreeMap::new();

        let mut entries = Vec::new();

        for (entry_name, entry) in self.entries {
            // FIXME only read the symbol table of the object files to avoid having to keep all
            // object files in memory at once, or read them twice.
            let data = match entry {
                ArchiveEntry::FromArchive { archive_index, file_range } => {
                    // FIXME read symbols from symtab
                    let src_read_cache = &mut self.src_archives[archive_index];

                    src_read_cache.seek(io::SeekFrom::Start(file_range.0)).unwrap();
                    let mut data = std::vec::from_elem(0, usize::try_from(file_range.1).unwrap());
                    src_read_cache.read_exact(&mut data).unwrap();

                    data
                }
                ArchiveEntry::File(file) => std::fs::read(file).unwrap_or_else(|err| {
                    sess.fatal(&format!(
                        "error while reading object file during archive building: {}",
                        err
                    ));
                }),
            };

            if !self.no_builtin_ranlib {
                match object::File::parse(&*data) {
                    Ok(object) => {
                        symbol_table.insert(
                            entry_name.to_vec(),
                            object
                                .symbols()
                                .filter_map(|symbol| {
                                    if symbol.is_undefined()
                                        || symbol.is_local()
                                        || symbol.kind() != SymbolKind::Data
                                            && symbol.kind() != SymbolKind::Text
                                            && symbol.kind() != SymbolKind::Tls
                                    {
                                        None
                                    } else {
                                        symbol.name().map(|name| name.as_bytes().to_vec()).ok()
                                    }
                                })
                                .collect::<Vec<_>>(),
                        );
                    }
                    Err(err) => {
                        let err = err.to_string();
                        if err == "Unknown file magic" {
                            // Not an object file; skip it.
                        } else {
                            sess.fatal(&format!(
                                "error parsing `{}` during archive creation: {}",
                                String::from_utf8_lossy(&entry_name),
                                err
                            ));
                        }
                    }
                }
            }

            entries.push((entry_name, data));
        }

        let mut builder = if self.use_gnu_style_archive {
            BuilderKind::Gnu(
                ar::GnuBuilder::new(
                    File::create(&self.dst).unwrap_or_else(|err| {
                        sess.fatal(&format!(
                            "error opening destination during archive building: {}",
                            err
                        ));
                    }),
                    entries.iter().map(|(name, _)| name.clone()).collect(),
                    ar::GnuSymbolTableFormat::Size32,
                    symbol_table,
                )
                .unwrap(),
            )
        } else {
            BuilderKind::Bsd(
                ar::Builder::new(
                    File::create(&self.dst).unwrap_or_else(|err| {
                        sess.fatal(&format!(
                            "error opening destination during archive building: {}",
                            err
                        ));
                    }),
                    symbol_table,
                )
                .unwrap(),
            )
        };

        // Add all files
        for (entry_name, data) in entries.into_iter() {
            let header = ar::Header::new(entry_name, data.len() as u64);
            match builder {
                BuilderKind::Bsd(ref mut builder) => builder.append(&header, &mut &*data).unwrap(),
                BuilderKind::Gnu(ref mut builder) => builder.append(&header, &mut &*data).unwrap(),
            }
        }

        // Finalize archive
        std::mem::drop(builder);

        if self.no_builtin_ranlib {
            let ranlib = crate::toolchain::get_toolchain_binary(self.sess, "ranlib");

            // Run ranlib to be able to link the archive
            let status = std::process::Command::new(ranlib)
                .arg(self.dst)
                .status()
                .expect("Couldn't run ranlib");

            if !status.success() {
                self.sess.fatal(&format!("Ranlib exited with code {:?}", status.code()));
            }
        }
    }

    fn inject_dll_import_lib(
        &mut self,
        _lib_name: &str,
        _dll_imports: &[rustc_middle::middle::cstore::DllImport],
        _tmpdir: &rustc_data_structures::temp_dir::MaybeTempDir,
    ) {
        bug!("injecting dll imports is not supported");
    }
}<|MERGE_RESOLUTION|>--- conflicted
+++ resolved
@@ -86,25 +86,6 @@
     where
         F: FnMut(&str) -> bool + 'static,
     {
-<<<<<<< HEAD
-        let mut archive = ar::Archive::new(std::fs::File::open(&archive_path)?);
-        let archive_index = self.src_archives.len();
-
-        let mut i = 0;
-        while let Some(entry) = archive.next_entry() {
-            let entry = entry?;
-            let file_name = String::from_utf8(entry.header().identifier().to_vec())
-                .map_err(|err| std::io::Error::new(std::io::ErrorKind::InvalidData, err))?;
-            if !skip(&file_name) {
-                self.entries
-                    .push((file_name, ArchiveEntry::FromArchive { archive_index, entry_index: i }));
-            }
-            i += 1;
-        }
-
-        self.src_archives.push((archive_path.to_owned(), archive));
-        Ok(())
-=======
         let read_cache = ReadCache::new(std::fs::File::open(&archive_path)?);
         let archive = ArchiveFile::parse(&read_cache).unwrap();
         let archive_index = self.src_archives.len();
@@ -123,8 +104,6 @@
 
         self.src_archives.push(read_cache.into_inner());
         Ok(())
-
->>>>>>> 61667ded
     }
 
     fn update_symbols(&mut self) {}
