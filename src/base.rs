--- conflicted
+++ resolved
@@ -708,15 +708,9 @@
                     let operand = codegen_operand(fx, operand);
                     operand.unsize_value(fx, lval);
                 }
-<<<<<<< HEAD
-                Rvalue::Cast(CastKind::DynStar, _, _) => {
-                    // FIXME(dyn-star)
-                    unimplemented!()
-=======
                 Rvalue::Cast(CastKind::DynStar, ref operand, _) => {
                     let operand = codegen_operand(fx, operand);
                     operand.coerce_dyn_star(fx, lval);
->>>>>>> 266e9678
                 }
                 Rvalue::Discriminant(place) => {
                     let place = codegen_place(fx, place);
