//! Codegen of a single function

use rustc_index::vec::IndexVec;
use rustc_middle::ty::adjustment::PointerCast;

use crate::prelude::*;

pub(crate) fn codegen_fn<'tcx>(
    cx: &mut crate::CodegenCx<'tcx, impl Module>,
    instance: Instance<'tcx>,
    linkage: Linkage,
) {
    let tcx = cx.tcx;

    let _inst_guard =
        crate::PrintOnPanic(|| format!("{:?} {}", instance, tcx.symbol_name(instance).name));
    debug_assert!(!instance.substs.needs_infer());

    let mir = tcx.instance_mir(instance.def);

    // Declare function
    let (name, sig) = get_function_name_and_sig(tcx, cx.module.isa().triple(), instance, false);
    let func_id = cx.module.declare_function(&name, linkage, &sig).unwrap();

    cx.cached_context.clear();

    // Make the FunctionBuilder
    let mut func_ctx = FunctionBuilderContext::new();
    let mut func = std::mem::replace(&mut cx.cached_context.func, Function::new());
    func.name = ExternalName::user(0, func_id.as_u32());
    func.signature = sig;
    func.collect_debug_info();

    let mut bcx = FunctionBuilder::new(&mut func, &mut func_ctx);

    // Predefine blocks
    let start_block = bcx.create_block();
    let block_map: IndexVec<BasicBlock, Block> = (0..mir.basic_blocks().len())
        .map(|_| bcx.create_block())
        .collect();

    // Make FunctionCx
    let pointer_type = cx.module.target_config().pointer_type();
    let clif_comments = crate::pretty_clif::CommentWriter::new(tcx, instance);

    let mut fx = FunctionCx {
        cx,
        tcx,
        pointer_type,

        instance,
        mir,

        bcx,
        block_map,
        local_map: IndexVec::with_capacity(mir.local_decls.len()),
        caller_location: None, // set by `codegen_fn_prelude`
        cold_blocks: EntitySet::new(),

        clif_comments,
        source_info_set: indexmap::IndexSet::new(),
        next_ssa_var: 0,

        inline_asm_index: 0,
    };

    let arg_uninhabited = fx.mir.args_iter().any(|arg| {
        fx.layout_of(fx.monomorphize(&fx.mir.local_decls[arg].ty))
            .abi
            .is_uninhabited()
    });

    if arg_uninhabited {
        fx.bcx
            .append_block_params_for_function_params(fx.block_map[START_BLOCK]);
        fx.bcx.switch_to_block(fx.block_map[START_BLOCK]);
        crate::trap::trap_unreachable(&mut fx, "function has uninhabited argument");
    } else {
        tcx.sess.time("codegen clif ir", || {
            tcx.sess.time("codegen prelude", || {
                crate::abi::codegen_fn_prelude(&mut fx, start_block)
            });
            codegen_fn_content(&mut fx);
        });
    }

    // Recover all necessary data from fx, before accessing func will prevent future access to it.
    let instance = fx.instance;
    let mut clif_comments = fx.clif_comments;
    let source_info_set = fx.source_info_set;
    let local_map = fx.local_map;
    let cold_blocks = fx.cold_blocks;

    // Store function in context
    let context = &mut cx.cached_context;
    context.func = func;

    crate::pretty_clif::write_clif_file(tcx, "unopt", None, instance, &context, &clif_comments);

    // Verify function
    verify_func(tcx, &clif_comments, &context.func);

    // Perform rust specific optimizations
    tcx.sess.time("optimize clif ir", || {
        crate::optimize::optimize_function(
            tcx,
            instance,
            context,
            &cold_blocks,
            &mut clif_comments,
        );
    });

    // If the return block is not reachable, then the SSA builder may have inserted an `iconst.i128`
    // instruction, which doesn't have an encoding.
    context.compute_cfg();
    context.compute_domtree();
    context.eliminate_unreachable_code(cx.module.isa()).unwrap();
    context.dce(cx.module.isa()).unwrap();

    // Define function
    let module = &mut cx.module;
    tcx.sess.time("define function", || {
        module
            .define_function(
                func_id,
                context,
                &mut cranelift_codegen::binemit::NullTrapSink {},
            )
            .unwrap()
    });

    // Write optimized function to file for debugging
    crate::pretty_clif::write_clif_file(
        tcx,
        "opt",
        Some(cx.module.isa()),
        instance,
        &context,
        &clif_comments,
    );

    // Define debuginfo for function
    let isa = cx.module.isa();
    let debug_context = &mut cx.debug_context;
    let unwind_context = &mut cx.unwind_context;
    tcx.sess.time("generate debug info", || {
        if let Some(debug_context) = debug_context {
            debug_context.define_function(
                instance,
                func_id,
                &name,
                isa,
                context,
                &source_info_set,
                local_map,
            );
        }
        unwind_context.add_function(func_id, &context, isa);
    });

    // Clear context to make it usable for the next function
    context.clear();
}

pub(crate) fn verify_func(
    tcx: TyCtxt<'_>,
    writer: &crate::pretty_clif::CommentWriter,
    func: &Function,
) {
    tcx.sess.time("verify clif ir", || {
        let flags = cranelift_codegen::settings::Flags::new(cranelift_codegen::settings::builder());
        match cranelift_codegen::verify_function(&func, &flags) {
            Ok(_) => {}
            Err(err) => {
                tcx.sess.err(&format!("{:?}", err));
                let pretty_error = cranelift_codegen::print_errors::pretty_verifier_error(
                    &func,
                    None,
                    Some(Box::new(writer)),
                    err,
                );
                tcx.sess
                    .fatal(&format!("cranelift verify error:\n{}", pretty_error));
            }
        }
    });
}

fn codegen_fn_content(fx: &mut FunctionCx<'_, '_, impl Module>) {
    crate::constant::check_constants(fx);

    for (bb, bb_data) in fx.mir.basic_blocks().iter_enumerated() {
        let block = fx.get_block(bb);
        fx.bcx.switch_to_block(block);

        if bb_data.is_cleanup {
            // Unwinding after panicking is not supported
            continue;

            // FIXME once unwinding is supported uncomment next lines
            // // Unwinding is unlikely to happen, so mark cleanup block's as cold.
            // fx.cold_blocks.insert(block);
        }

        fx.bcx.ins().nop();
        for stmt in &bb_data.statements {
            fx.set_debug_loc(stmt.source_info);
            codegen_stmt(fx, block, stmt);
        }

        #[cfg(debug_assertions)]
        {
            let mut terminator_head = "\n".to_string();
            bb_data
                .terminator()
                .kind
                .fmt_head(&mut terminator_head)
                .unwrap();
            let inst = fx.bcx.func.layout.last_inst(block).unwrap();
            fx.add_comment(inst, terminator_head);
        }

        fx.set_debug_loc(bb_data.terminator().source_info);

        match &bb_data.terminator().kind {
            TerminatorKind::Goto { target } => {
                if let TerminatorKind::Return = fx.mir[*target].terminator().kind {
                    let mut can_immediately_return = true;
                    for stmt in &fx.mir[*target].statements {
                        if let StatementKind::StorageDead(_) = stmt.kind {
                        } else {
                            // FIXME Can sometimes happen, see rust-lang/rust#70531
                            can_immediately_return = false;
                            break;
                        }
                    }

                    if can_immediately_return {
                        crate::abi::codegen_return(fx);
                        continue;
                    }
                }

                let block = fx.get_block(*target);
                fx.bcx.ins().jump(block, &[]);
            }
            TerminatorKind::Return => {
                crate::abi::codegen_return(fx);
            }
            TerminatorKind::Assert {
                cond,
                expected,
                msg,
                target,
                cleanup: _,
            } => {
                if !fx.tcx.sess.overflow_checks() {
                    if let mir::AssertKind::OverflowNeg(_) = *msg {
                        let target = fx.get_block(*target);
                        fx.bcx.ins().jump(target, &[]);
                        continue;
                    }
                }
                let cond = codegen_operand(fx, cond).load_scalar(fx);

                let target = fx.get_block(*target);
                let failure = fx.bcx.create_block();
                fx.cold_blocks.insert(failure);

                if *expected {
                    fx.bcx.ins().brz(cond, failure, &[]);
                } else {
                    fx.bcx.ins().brnz(cond, failure, &[]);
                };
                fx.bcx.ins().jump(target, &[]);

                fx.bcx.switch_to_block(failure);
                fx.bcx.ins().nop();

                match msg {
                    AssertKind::BoundsCheck { ref len, ref index } => {
                        let len = codegen_operand(fx, len).load_scalar(fx);
                        let index = codegen_operand(fx, index).load_scalar(fx);
                        let location = fx
                            .get_caller_location(bb_data.terminator().source_info.span)
                            .load_scalar(fx);

                        codegen_panic_inner(
                            fx,
                            rustc_hir::LangItem::PanicBoundsCheck,
                            &[index, len, location],
                            bb_data.terminator().source_info.span,
                        );
                    }
                    _ => {
                        let msg_str = msg.description();
                        codegen_panic(fx, msg_str, bb_data.terminator().source_info.span);
                    }
                }
            }

            TerminatorKind::SwitchInt {
                discr,
                switch_ty,
                targets,
            } => {
                let discr = codegen_operand(fx, discr).load_scalar(fx);

                if switch_ty.kind() == fx.tcx.types.bool.kind() {
                    assert_eq!(targets.iter().count(), 1);
                    let (then_value, then_block) = targets.iter().next().unwrap();
                    let then_block = fx.get_block(then_block);
                    let else_block = fx.get_block(targets.otherwise());
                    let test_zero = match then_value {
                        0 => true,
                        1 => false,
                        _ => unreachable!("{:?}", targets),
                    };

                    let discr = crate::optimize::peephole::maybe_unwrap_bint(&mut fx.bcx, discr);
                    let (discr, is_inverted) =
                        crate::optimize::peephole::maybe_unwrap_bool_not(&mut fx.bcx, discr);
                    let test_zero = if is_inverted { !test_zero } else { test_zero };
                    let discr = crate::optimize::peephole::maybe_unwrap_bint(&mut fx.bcx, discr);
                    let discr =
                        crate::optimize::peephole::make_branchable_value(&mut fx.bcx, discr);
                    if test_zero {
                        fx.bcx.ins().brz(discr, then_block, &[]);
                        fx.bcx.ins().jump(else_block, &[]);
                    } else {
                        fx.bcx.ins().brnz(discr, then_block, &[]);
                        fx.bcx.ins().jump(else_block, &[]);
                    }
                } else {
                    let mut switch = ::cranelift_frontend::Switch::new();
                    for (value, block) in targets.iter() {
                        let block = fx.get_block(block);
                        switch.set_entry(value, block);
                    }
                    let otherwise_block = fx.get_block(targets.otherwise());
                    switch.emit(&mut fx.bcx, discr, otherwise_block);
                }
            }
            TerminatorKind::Call {
                func,
                args,
                destination,
                fn_span,
                cleanup: _,
                from_hir_call: _,
            } => {
                fx.tcx.sess.time("codegen call", || {
                    crate::abi::codegen_terminator_call(
                        fx,
                        *fn_span,
                        block,
                        func,
                        args,
                        *destination,
                    )
                });
            }
            TerminatorKind::InlineAsm {
                template,
                operands,
                options,
                destination,
                line_spans: _,
            } => {
                crate::inline_asm::codegen_inline_asm(
                    fx,
                    bb_data.terminator().source_info.span,
                    template,
                    operands,
                    *options,
                );

                match *destination {
                    Some(destination) => {
                        let destination_block = fx.get_block(destination);
                        fx.bcx.ins().jump(destination_block, &[]);
                    }
                    None => {
                        crate::trap::trap_unreachable(
                            fx,
                            "[corruption] Returned from noreturn inline asm",
                        );
                    }
                }
            }
            TerminatorKind::Resume | TerminatorKind::Abort => {
                trap_unreachable(fx, "[corruption] Unwinding bb reached.");
            }
            TerminatorKind::Unreachable => {
                trap_unreachable(fx, "[corruption] Hit unreachable code.");
            }
            TerminatorKind::Yield { .. }
            | TerminatorKind::FalseEdge { .. }
            | TerminatorKind::FalseUnwind { .. }
            | TerminatorKind::DropAndReplace { .. }
            | TerminatorKind::GeneratorDrop => {
                bug!("shouldn't exist at codegen {:?}", bb_data.terminator());
            }
            TerminatorKind::Drop {
                place,
                target,
                unwind: _,
            } => {
                let drop_place = codegen_place(fx, *place);
                crate::abi::codegen_drop(fx, bb_data.terminator().source_info.span, drop_place);

                let target_block = fx.get_block(*target);
                fx.bcx.ins().jump(target_block, &[]);
            }
        };
    }

    fx.bcx.seal_all_blocks();
    fx.bcx.finalize();
}

fn codegen_stmt<'tcx>(
    fx: &mut FunctionCx<'_, 'tcx, impl Module>,
    #[allow(unused_variables)] cur_block: Block,
    stmt: &Statement<'tcx>,
) {
    let _print_guard = crate::PrintOnPanic(|| format!("stmt {:?}", stmt));

    fx.set_debug_loc(stmt.source_info);

    #[cfg(false_debug_assertions)]
    match &stmt.kind {
        StatementKind::StorageLive(..) | StatementKind::StorageDead(..) => {} // Those are not very useful
        _ => {
            let inst = fx.bcx.func.layout.last_inst(cur_block).unwrap();
            fx.add_comment(inst, format!("{:?}", stmt));
        }
    }

    match &stmt.kind {
        StatementKind::SetDiscriminant {
            place,
            variant_index,
        } => {
            let place = codegen_place(fx, **place);
            crate::discriminant::codegen_set_discriminant(fx, place, *variant_index);
        }
        StatementKind::Assign(to_place_and_rval) => {
            let lval = codegen_place(fx, to_place_and_rval.0);
            let dest_layout = lval.layout();
            match to_place_and_rval.1 {
                Rvalue::Use(ref operand) => {
                    let val = codegen_operand(fx, operand);
                    lval.write_cvalue(fx, val);
                }
                Rvalue::Ref(_, _, place) | Rvalue::AddressOf(_, place) => {
                    let place = codegen_place(fx, place);
                    let ref_ = place.place_ref(fx, lval.layout());
                    lval.write_cvalue(fx, ref_);
                }
                Rvalue::ThreadLocalRef(def_id) => {
                    let val = crate::constant::codegen_tls_ref(fx, def_id, lval.layout());
                    lval.write_cvalue(fx, val);
                }
                Rvalue::BinaryOp(bin_op, ref lhs, ref rhs) => {
                    let lhs = codegen_operand(fx, lhs);
                    let rhs = codegen_operand(fx, rhs);

                    let res = crate::num::codegen_binop(fx, bin_op, lhs, rhs);
                    lval.write_cvalue(fx, res);
                }
                Rvalue::CheckedBinaryOp(bin_op, ref lhs, ref rhs) => {
                    let lhs = codegen_operand(fx, lhs);
                    let rhs = codegen_operand(fx, rhs);

                    let res = if !fx.tcx.sess.overflow_checks() {
                        let val =
                            crate::num::codegen_int_binop(fx, bin_op, lhs, rhs).load_scalar(fx);
                        let is_overflow = fx.bcx.ins().iconst(types::I8, 0);
                        CValue::by_val_pair(val, is_overflow, lval.layout())
                    } else {
                        crate::num::codegen_checked_int_binop(fx, bin_op, lhs, rhs)
                    };

                    lval.write_cvalue(fx, res);
                }
                Rvalue::UnaryOp(un_op, ref operand) => {
                    let operand = codegen_operand(fx, operand);
                    let layout = operand.layout();
                    let val = operand.load_scalar(fx);
                    let res = match un_op {
                        UnOp::Not => match layout.ty.kind() {
                            ty::Bool => {
                                let res = fx.bcx.ins().icmp_imm(IntCC::Equal, val, 0);
                                CValue::by_val(fx.bcx.ins().bint(types::I8, res), layout)
                            }
                            ty::Uint(_) | ty::Int(_) => {
                                CValue::by_val(fx.bcx.ins().bnot(val), layout)
                            }
                            _ => unreachable!("un op Not for {:?}", layout.ty),
                        },
                        UnOp::Neg => match layout.ty.kind() {
                            ty::Int(IntTy::I128) => {
                                // FIXME remove this case once ineg.i128 works
<<<<<<< HEAD
                                let zero = CValue::const_val(fx, layout, ty::ScalarInt::null(layout.size));
=======
                                let zero =
                                    CValue::const_val(fx, layout, ty::ScalarInt::null(layout.size));
>>>>>>> 5988bbd2
                                crate::num::codegen_int_binop(fx, BinOp::Sub, zero, operand)
                            }
                            ty::Int(_) => CValue::by_val(fx.bcx.ins().ineg(val), layout),
                            ty::Float(_) => CValue::by_val(fx.bcx.ins().fneg(val), layout),
                            _ => unreachable!("un op Neg for {:?}", layout.ty),
                        },
                    };
                    lval.write_cvalue(fx, res);
                }
<<<<<<< HEAD
                Rvalue::Cast(CastKind::Pointer(PointerCast::ReifyFnPointer), ref operand, to_ty) => {
=======
                Rvalue::Cast(
                    CastKind::Pointer(PointerCast::ReifyFnPointer),
                    ref operand,
                    to_ty,
                ) => {
>>>>>>> 5988bbd2
                    let from_ty = fx.monomorphize(operand.ty(&fx.mir.local_decls, fx.tcx));
                    let to_layout = fx.layout_of(fx.monomorphize(to_ty));
                    match *from_ty.kind() {
                        ty::FnDef(def_id, substs) => {
                            let func_ref = fx.get_function_ref(
                                Instance::resolve_for_fn_ptr(
                                    fx.tcx,
                                    ParamEnv::reveal_all(),
                                    def_id,
                                    substs,
                                )
                                .unwrap()
                                .polymorphize(fx.tcx),
                            );
                            let func_addr = fx.bcx.ins().func_addr(fx.pointer_type, func_ref);
                            lval.write_cvalue(fx, CValue::by_val(func_addr, to_layout));
                        }
                        _ => bug!("Trying to ReifyFnPointer on non FnDef {:?}", from_ty),
                    }
                }
<<<<<<< HEAD
                Rvalue::Cast(CastKind::Pointer(PointerCast::UnsafeFnPointer), ref operand, to_ty)
                | Rvalue::Cast(CastKind::Pointer(PointerCast::MutToConstPointer), ref operand, to_ty)
                | Rvalue::Cast(CastKind::Pointer(PointerCast::ArrayToPointer), ref operand, to_ty) => {
=======
                Rvalue::Cast(
                    CastKind::Pointer(PointerCast::UnsafeFnPointer),
                    ref operand,
                    to_ty,
                )
                | Rvalue::Cast(
                    CastKind::Pointer(PointerCast::MutToConstPointer),
                    ref operand,
                    to_ty,
                )
                | Rvalue::Cast(
                    CastKind::Pointer(PointerCast::ArrayToPointer),
                    ref operand,
                    to_ty,
                ) => {
>>>>>>> 5988bbd2
                    let to_layout = fx.layout_of(fx.monomorphize(to_ty));
                    let operand = codegen_operand(fx, operand);
                    lval.write_cvalue(fx, operand.cast_pointer_to(to_layout));
                }
                Rvalue::Cast(CastKind::Misc, ref operand, to_ty) => {
                    let operand = codegen_operand(fx, operand);
                    let from_ty = operand.layout().ty;
                    let to_ty = fx.monomorphize(to_ty);

                    fn is_fat_ptr<'tcx>(
                        fx: &FunctionCx<'_, 'tcx, impl Module>,
                        ty: Ty<'tcx>,
                    ) -> bool {
                        ty.builtin_deref(true)
                            .map(
                                |ty::TypeAndMut {
                                     ty: pointee_ty,
                                     mutbl: _,
                                 }| {
                                    has_ptr_meta(fx.tcx, pointee_ty)
                                },
                            )
                            .unwrap_or(false)
                    }

                    if is_fat_ptr(fx, from_ty) {
                        if is_fat_ptr(fx, to_ty) {
                            // fat-ptr -> fat-ptr
                            lval.write_cvalue(fx, operand.cast_pointer_to(dest_layout));
                        } else {
                            // fat-ptr -> thin-ptr
                            let (ptr, _extra) = operand.load_scalar_pair(fx);
                            lval.write_cvalue(fx, CValue::by_val(ptr, dest_layout))
                        }
                    } else if let ty::Adt(adt_def, _substs) = from_ty.kind() {
                        // enum -> discriminant value
                        assert!(adt_def.is_enum());
                        match to_ty.kind() {
                            ty::Uint(_) | ty::Int(_) => {}
                            _ => unreachable!("cast adt {} -> {}", from_ty, to_ty),
                        }

                        use rustc_target::abi::{Int, TagEncoding, Variants};

                        match operand.layout().variants {
                            Variants::Single { index } => {
                                let discr = operand
                                    .layout()
                                    .ty
                                    .discriminant_for_variant(fx.tcx, index)
                                    .unwrap();
                                let discr = if discr.ty.is_signed() {
                                    fx.layout_of(discr.ty).size.sign_extend(discr.val)
                                } else {
                                    discr.val
                                };
                                let discr = discr.into();

                                let discr = CValue::const_val(fx, fx.layout_of(to_ty), discr);
                                lval.write_cvalue(fx, discr);
                            }
                            Variants::Multiple {
                                ref tag,
                                tag_field,
                                tag_encoding: TagEncoding::Direct,
                                variants: _,
                            } => {
                                let cast_to = fx.clif_type(dest_layout.ty).unwrap();

                                // Read the tag/niche-encoded discriminant from memory.
                                let encoded_discr =
                                    operand.value_field(fx, mir::Field::new(tag_field));
                                let encoded_discr = encoded_discr.load_scalar(fx);

                                // Decode the discriminant (specifically if it's niche-encoded).
                                let signed = match tag.value {
                                    Int(_, signed) => signed,
                                    _ => false,
                                };
                                let val = clif_intcast(fx, encoded_discr, cast_to, signed);
                                let val = CValue::by_val(val, dest_layout);
                                lval.write_cvalue(fx, val);
                            }
                            Variants::Multiple { .. } => unreachable!(),
                        }
                    } else {
                        let to_clif_ty = fx.clif_type(to_ty).unwrap();
                        let from = operand.load_scalar(fx);

                        let res = clif_int_or_float_cast(
                            fx,
                            from,
                            type_sign(from_ty),
                            to_clif_ty,
                            type_sign(to_ty),
                        );
                        lval.write_cvalue(fx, CValue::by_val(res, dest_layout));
                    }
                }
                Rvalue::Cast(
                    CastKind::Pointer(PointerCast::ClosureFnPointer(_)),
                    ref operand,
                    _to_ty,
                ) => {
                    let operand = codegen_operand(fx, operand);
                    match *operand.layout().ty.kind() {
                        ty::Closure(def_id, substs) => {
                            let instance = Instance::resolve_closure(
                                fx.tcx,
                                def_id,
                                substs,
                                ty::ClosureKind::FnOnce,
                            )
                            .polymorphize(fx.tcx);
                            let func_ref = fx.get_function_ref(instance);
                            let func_addr = fx.bcx.ins().func_addr(fx.pointer_type, func_ref);
                            lval.write_cvalue(fx, CValue::by_val(func_addr, lval.layout()));
                        }
                        _ => bug!("{} cannot be cast to a fn ptr", operand.layout().ty),
                    }
                }
                Rvalue::Cast(CastKind::Pointer(PointerCast::Unsize), ref operand, _to_ty) => {
                    let operand = codegen_operand(fx, operand);
                    operand.unsize_value(fx, lval);
                }
                Rvalue::Discriminant(place) => {
                    let place = codegen_place(fx, place);
                    let value = place.to_cvalue(fx);
                    let discr =
                        crate::discriminant::codegen_get_discriminant(fx, value, dest_layout);
                    lval.write_cvalue(fx, discr);
                }
                Rvalue::Repeat(ref operand, times) => {
                    let operand = codegen_operand(fx, operand);
                    let times = fx
                        .monomorphize(times)
                        .eval(fx.tcx, ParamEnv::reveal_all())
                        .val
                        .try_to_bits(fx.tcx.data_layout.pointer_size)
                        .unwrap();
                    if fx.clif_type(operand.layout().ty) == Some(types::I8) {
                        let times = fx.bcx.ins().iconst(fx.pointer_type, times as i64);
                        // FIXME use emit_small_memset where possible
                        let addr = lval.to_ptr().get_addr(fx);
                        let val = operand.load_scalar(fx);
                        fx.bcx
                            .call_memset(fx.cx.module.target_config(), addr, val, times);
                    } else {
                        let loop_block = fx.bcx.create_block();
                        let loop_block2 = fx.bcx.create_block();
                        let done_block = fx.bcx.create_block();
                        let index = fx.bcx.append_block_param(loop_block, fx.pointer_type);
                        let zero = fx.bcx.ins().iconst(fx.pointer_type, 0);
                        fx.bcx.ins().jump(loop_block, &[zero]);

                        fx.bcx.switch_to_block(loop_block);
                        let done = fx.bcx.ins().icmp_imm(IntCC::Equal, index, times as i64);
                        fx.bcx.ins().brnz(done, done_block, &[]);
                        fx.bcx.ins().jump(loop_block2, &[]);

                        fx.bcx.switch_to_block(loop_block2);
                        let to = lval.place_index(fx, index);
                        to.write_cvalue(fx, operand);
                        let index = fx.bcx.ins().iadd_imm(index, 1);
                        fx.bcx.ins().jump(loop_block, &[index]);

                        fx.bcx.switch_to_block(done_block);
                        fx.bcx.ins().nop();
                    }
                }
                Rvalue::Len(place) => {
                    let place = codegen_place(fx, place);
                    let usize_layout = fx.layout_of(fx.tcx.types.usize);
                    let len = codegen_array_len(fx, place);
                    lval.write_cvalue(fx, CValue::by_val(len, usize_layout));
                }
                Rvalue::NullaryOp(NullOp::Box, content_ty) => {
                    let usize_type = fx.clif_type(fx.tcx.types.usize).unwrap();
                    let content_ty = fx.monomorphize(content_ty);
                    let layout = fx.layout_of(content_ty);
                    let llsize = fx.bcx.ins().iconst(usize_type, layout.size.bytes() as i64);
                    let llalign = fx
                        .bcx
                        .ins()
                        .iconst(usize_type, layout.align.abi.bytes() as i64);
                    let box_layout = fx.layout_of(fx.tcx.mk_box(content_ty));

                    // Allocate space:
                    let def_id = match fx
                        .tcx
                        .lang_items()
                        .require(rustc_hir::LangItem::ExchangeMalloc)
                    {
                        Ok(id) => id,
                        Err(s) => {
                            fx.tcx
                                .sess
                                .fatal(&format!("allocation of `{}` {}", box_layout.ty, s));
                        }
                    };
                    let instance = ty::Instance::mono(fx.tcx, def_id).polymorphize(fx.tcx);
                    let func_ref = fx.get_function_ref(instance);
                    let call = fx.bcx.ins().call(func_ref, &[llsize, llalign]);
                    let ptr = fx.bcx.inst_results(call)[0];
                    lval.write_cvalue(fx, CValue::by_val(ptr, box_layout));
                }
                Rvalue::NullaryOp(NullOp::SizeOf, ty) => {
                    assert!(lval
                        .layout()
                        .ty
                        .is_sized(fx.tcx.at(stmt.source_info.span), ParamEnv::reveal_all()));
                    let ty_size = fx.layout_of(fx.monomorphize(ty)).size.bytes();
                    let val =
                        CValue::const_val(fx, fx.layout_of(fx.tcx.types.usize), ty_size.into());
                    lval.write_cvalue(fx, val);
                }
                Rvalue::Aggregate(ref kind, ref operands) => match kind.as_ref() {
                    AggregateKind::Array(_ty) => {
                        for (i, operand) in operands.iter().enumerate() {
                            let operand = codegen_operand(fx, operand);
                            let index = fx.bcx.ins().iconst(fx.pointer_type, i as i64);
                            let to = lval.place_index(fx, index);
                            to.write_cvalue(fx, operand);
                        }
                    }
                    _ => unreachable!("shouldn't exist at codegen {:?}", to_place_and_rval.1),
                },
            }
        }
        StatementKind::StorageLive(_)
        | StatementKind::StorageDead(_)
        | StatementKind::Nop
        | StatementKind::FakeRead(..)
        | StatementKind::Retag { .. }
        | StatementKind::AscribeUserType(..) => {}

        StatementKind::LlvmInlineAsm(asm) => {
            use rustc_span::symbol::Symbol;
            let LlvmInlineAsm {
                asm,
                outputs,
                inputs,
            } = &**asm;
            let rustc_hir::LlvmInlineAsmInner {
                asm: asm_code,         // Name
                outputs: output_names, // Vec<LlvmInlineAsmOutput>
                inputs: input_names,   // Vec<Name>
                clobbers,              // Vec<Name>
                volatile,              // bool
                alignstack,            // bool
                dialect: _,
                asm_str_style: _,
            } = asm;
            match asm_code.as_str().trim() {
                "" => {
                    // Black box
                }
                "mov %rbx, %rsi\n                  cpuid\n                  xchg %rbx, %rsi" => {
                    assert_eq!(
                        input_names,
                        &[Symbol::intern("{eax}"), Symbol::intern("{ecx}")]
                    );
                    assert_eq!(output_names.len(), 4);
                    for (i, c) in (&["={eax}", "={esi}", "={ecx}", "={edx}"])
                        .iter()
                        .enumerate()
                    {
                        assert_eq!(&output_names[i].constraint.as_str(), c);
                        assert!(!output_names[i].is_rw);
                        assert!(!output_names[i].is_indirect);
                    }

                    assert_eq!(clobbers, &[]);

                    assert!(!volatile);
                    assert!(!alignstack);

                    assert_eq!(inputs.len(), 2);
                    let leaf = codegen_operand(fx, &inputs[0].1).load_scalar(fx); // %eax
                    let subleaf = codegen_operand(fx, &inputs[1].1).load_scalar(fx); // %ecx

                    let (eax, ebx, ecx, edx) =
                        crate::intrinsics::codegen_cpuid_call(fx, leaf, subleaf);

                    assert_eq!(outputs.len(), 4);
                    codegen_place(fx, outputs[0])
                        .write_cvalue(fx, CValue::by_val(eax, fx.layout_of(fx.tcx.types.u32)));
                    codegen_place(fx, outputs[1])
                        .write_cvalue(fx, CValue::by_val(ebx, fx.layout_of(fx.tcx.types.u32)));
                    codegen_place(fx, outputs[2])
                        .write_cvalue(fx, CValue::by_val(ecx, fx.layout_of(fx.tcx.types.u32)));
                    codegen_place(fx, outputs[3])
                        .write_cvalue(fx, CValue::by_val(edx, fx.layout_of(fx.tcx.types.u32)));
                }
                "xgetbv" => {
                    assert_eq!(input_names, &[Symbol::intern("{ecx}")]);

                    assert_eq!(output_names.len(), 2);
                    for (i, c) in (&["={eax}", "={edx}"]).iter().enumerate() {
                        assert_eq!(&output_names[i].constraint.as_str(), c);
                        assert!(!output_names[i].is_rw);
                        assert!(!output_names[i].is_indirect);
                    }

                    assert_eq!(clobbers, &[]);

                    assert!(!volatile);
                    assert!(!alignstack);

                    crate::trap::trap_unimplemented(fx, "_xgetbv arch intrinsic is not supported");
                }
                // ___chkstk, ___chkstk_ms and __alloca are only used on Windows
                _ if fx
                    .tcx
                    .symbol_name(fx.instance)
                    .name
                    .starts_with("___chkstk") =>
                {
                    crate::trap::trap_unimplemented(fx, "Stack probes are not supported");
                }
                _ if fx.tcx.symbol_name(fx.instance).name == "__alloca" => {
                    crate::trap::trap_unimplemented(fx, "Alloca is not supported");
                }
                // Used in sys::windows::abort_internal
                "int $$0x29" => {
                    crate::trap::trap_unimplemented(fx, "Windows abort");
                }
                _ => fx
                    .tcx
                    .sess
                    .span_fatal(stmt.source_info.span, "Inline assembly is not supported"),
            }
        }
        StatementKind::Coverage { .. } => fx.tcx.sess.fatal("-Zcoverage is unimplemented"),
    }
}

fn codegen_array_len<'tcx>(
    fx: &mut FunctionCx<'_, 'tcx, impl Module>,
    place: CPlace<'tcx>,
) -> Value {
    match *place.layout().ty.kind() {
        ty::Array(_elem_ty, len) => {
            let len = fx
                .monomorphize(len)
                .eval_usize(fx.tcx, ParamEnv::reveal_all()) as i64;
            fx.bcx.ins().iconst(fx.pointer_type, len)
        }
        ty::Slice(_elem_ty) => place
            .to_ptr_maybe_unsized()
            .1
            .expect("Length metadata for slice place"),
        _ => bug!("Rvalue::Len({:?})", place),
    }
}

pub(crate) fn codegen_place<'tcx>(
    fx: &mut FunctionCx<'_, 'tcx, impl Module>,
    place: Place<'tcx>,
) -> CPlace<'tcx> {
    let mut cplace = fx.get_local_place(place.local);

    for elem in place.projection {
        match elem {
            PlaceElem::Deref => {
                cplace = cplace.place_deref(fx);
            }
            PlaceElem::Field(field, _ty) => {
                cplace = cplace.place_field(fx, field);
            }
            PlaceElem::Index(local) => {
                let index = fx.get_local_place(local).to_cvalue(fx).load_scalar(fx);
                cplace = cplace.place_index(fx, index);
            }
            PlaceElem::ConstantIndex {
                offset,
                min_length: _,
                from_end,
            } => {
                let offset: u64 = offset;
                let index = if !from_end {
                    fx.bcx.ins().iconst(fx.pointer_type, offset as i64)
                } else {
                    let len = codegen_array_len(fx, cplace);
                    fx.bcx.ins().iadd_imm(len, -(offset as i64))
                };
                cplace = cplace.place_index(fx, index);
            }
            PlaceElem::Subslice { from, to, from_end } => {
                // These indices are generated by slice patterns.
                // slice[from:-to] in Python terms.

                let from: u64 = from;
                let to: u64 = to;

                match cplace.layout().ty.kind() {
                    ty::Array(elem_ty, _len) => {
                        assert!(!from_end, "array subslices are never `from_end`");
                        let elem_layout = fx.layout_of(elem_ty);
                        let ptr = cplace.to_ptr();
                        cplace = CPlace::for_ptr(
                            ptr.offset_i64(fx, elem_layout.size.bytes() as i64 * (from as i64)),
                            fx.layout_of(fx.tcx.mk_array(elem_ty, to - from)),
                        );
                    }
                    ty::Slice(elem_ty) => {
                        assert!(from_end, "slice subslices should be `from_end`");
                        let elem_layout = fx.layout_of(elem_ty);
                        let (ptr, len) = cplace.to_ptr_maybe_unsized();
                        let len = len.unwrap();
                        cplace = CPlace::for_ptr_with_extra(
                            ptr.offset_i64(fx, elem_layout.size.bytes() as i64 * (from as i64)),
                            fx.bcx.ins().iadd_imm(len, -(from as i64 + to as i64)),
                            cplace.layout(),
                        );
                    }
                    _ => unreachable!(),
                }
            }
            PlaceElem::Downcast(_adt_def, variant) => {
                cplace = cplace.downcast_variant(fx, variant);
            }
        }
    }

    cplace
}

pub(crate) fn codegen_operand<'tcx>(
    fx: &mut FunctionCx<'_, 'tcx, impl Module>,
    operand: &Operand<'tcx>,
) -> CValue<'tcx> {
    match operand {
        Operand::Move(place) | Operand::Copy(place) => {
            let cplace = codegen_place(fx, *place);
            cplace.to_cvalue(fx)
        }
        Operand::Constant(const_) => crate::constant::codegen_constant(fx, const_),
    }
}

pub(crate) fn codegen_panic<'tcx>(
    fx: &mut FunctionCx<'_, 'tcx, impl Module>,
    msg_str: &str,
    span: Span,
) {
    let location = fx.get_caller_location(span).load_scalar(fx);

    let msg_ptr = fx.anonymous_str("assert", msg_str);
    let msg_len = fx
        .bcx
        .ins()
        .iconst(fx.pointer_type, i64::try_from(msg_str.len()).unwrap());
    let args = [msg_ptr, msg_len, location];

    codegen_panic_inner(fx, rustc_hir::LangItem::Panic, &args, span);
}

pub(crate) fn codegen_panic_inner<'tcx>(
    fx: &mut FunctionCx<'_, 'tcx, impl Module>,
    lang_item: rustc_hir::LangItem,
    args: &[Value],
    span: Span,
) {
    let def_id = fx
        .tcx
        .lang_items()
        .require(lang_item)
        .unwrap_or_else(|s| fx.tcx.sess.span_fatal(span, &s));

    let instance = Instance::mono(fx.tcx, def_id).polymorphize(fx.tcx);
    let symbol_name = fx.tcx.symbol_name(instance).name;

    fx.lib_call(
        &*symbol_name,
        vec![fx.pointer_type, fx.pointer_type, fx.pointer_type],
        vec![],
        args,
    );

    crate::trap::trap_unreachable(fx, "panic lang item returned");
}<|MERGE_RESOLUTION|>--- conflicted
+++ resolved
@@ -503,12 +503,8 @@
                         UnOp::Neg => match layout.ty.kind() {
                             ty::Int(IntTy::I128) => {
                                 // FIXME remove this case once ineg.i128 works
-<<<<<<< HEAD
-                                let zero = CValue::const_val(fx, layout, ty::ScalarInt::null(layout.size));
-=======
                                 let zero =
                                     CValue::const_val(fx, layout, ty::ScalarInt::null(layout.size));
->>>>>>> 5988bbd2
                                 crate::num::codegen_int_binop(fx, BinOp::Sub, zero, operand)
                             }
                             ty::Int(_) => CValue::by_val(fx.bcx.ins().ineg(val), layout),
@@ -518,15 +514,11 @@
                     };
                     lval.write_cvalue(fx, res);
                 }
-<<<<<<< HEAD
-                Rvalue::Cast(CastKind::Pointer(PointerCast::ReifyFnPointer), ref operand, to_ty) => {
-=======
                 Rvalue::Cast(
                     CastKind::Pointer(PointerCast::ReifyFnPointer),
                     ref operand,
                     to_ty,
                 ) => {
->>>>>>> 5988bbd2
                     let from_ty = fx.monomorphize(operand.ty(&fx.mir.local_decls, fx.tcx));
                     let to_layout = fx.layout_of(fx.monomorphize(to_ty));
                     match *from_ty.kind() {
@@ -547,11 +539,6 @@
                         _ => bug!("Trying to ReifyFnPointer on non FnDef {:?}", from_ty),
                     }
                 }
-<<<<<<< HEAD
-                Rvalue::Cast(CastKind::Pointer(PointerCast::UnsafeFnPointer), ref operand, to_ty)
-                | Rvalue::Cast(CastKind::Pointer(PointerCast::MutToConstPointer), ref operand, to_ty)
-                | Rvalue::Cast(CastKind::Pointer(PointerCast::ArrayToPointer), ref operand, to_ty) => {
-=======
                 Rvalue::Cast(
                     CastKind::Pointer(PointerCast::UnsafeFnPointer),
                     ref operand,
@@ -567,7 +554,6 @@
                     ref operand,
                     to_ty,
                 ) => {
->>>>>>> 5988bbd2
                     let to_layout = fx.layout_of(fx.monomorphize(to_ty));
                     let operand = codegen_operand(fx, operand);
                     lval.write_cvalue(fx, operand.cast_pointer_to(to_layout));
