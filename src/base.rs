--- conflicted
+++ resolved
@@ -15,10 +15,6 @@
 
 use crate::constant::ConstantCx;
 use crate::debuginfo::{FunctionDebugContext, TypeDebugContext};
-<<<<<<< HEAD
-use crate::enable_verifier;
-=======
->>>>>>> 979dcf8e
 use crate::prelude::*;
 use crate::pretty_clif::CommentWriter;
 use crate::{codegen_f16_f128, enable_verifier};
@@ -551,11 +547,7 @@
             | TerminatorKind::CoroutineDrop => {
                 bug!("shouldn't exist at codegen {:?}", bb_data.terminator());
             }
-<<<<<<< HEAD
-            TerminatorKind::Drop { place, target, unwind: _, replace: _, drop, async_fut } => {
-=======
             TerminatorKind::Drop { place, target, unwind, replace: _, drop, async_fut } => {
->>>>>>> 979dcf8e
                 assert!(
                     async_fut.is_none() && drop.is_none(),
                     "Async Drop must be expanded or reset to sync before codegen"
