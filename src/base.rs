--- conflicted
+++ resolved
@@ -462,28 +462,16 @@
                     let val = crate::constant::codegen_tls_ref(fx, def_id, lval.layout());
                     lval.write_cvalue(fx, val);
                 }
-<<<<<<< HEAD
-                Rvalue::BinaryOp(bin_op, box (ref lhs, ref rhs)) => {
-                    let lhs = codegen_operand(fx, lhs);
-                    let rhs = codegen_operand(fx, rhs);
-=======
                 Rvalue::BinaryOp(bin_op, ref lhs_rhs) => {
                     let lhs = codegen_operand(fx, &lhs_rhs.0);
                     let rhs = codegen_operand(fx, &lhs_rhs.1);
->>>>>>> 0969bc6d
 
                     let res = crate::num::codegen_binop(fx, bin_op, lhs, rhs);
                     lval.write_cvalue(fx, res);
                 }
-<<<<<<< HEAD
-                Rvalue::CheckedBinaryOp(bin_op, box (ref lhs, ref rhs)) => {
-                    let lhs = codegen_operand(fx, lhs);
-                    let rhs = codegen_operand(fx, rhs);
-=======
                 Rvalue::CheckedBinaryOp(bin_op, ref lhs_rhs) => {
                     let lhs = codegen_operand(fx, &lhs_rhs.0);
                     let rhs = codegen_operand(fx, &lhs_rhs.1);
->>>>>>> 0969bc6d
 
                     let res = if !fx.tcx.sess.overflow_checks() {
                         let val =
@@ -844,27 +832,6 @@
             }
         }
         StatementKind::Coverage { .. } => fx.tcx.sess.fatal("-Zcoverage is unimplemented"),
-<<<<<<< HEAD
-        StatementKind::CopyNonOverlapping(box rustc_middle::mir::CopyNonOverlapping {
-          src,
-          dst,
-          count,
-        }) => {
-            let dst = codegen_operand(fx, dst);
-            let pointee = dst
-              .layout()
-              .pointee_info_at(fx, rustc_target::abi::Size::ZERO)
-              .expect("Expected pointer");
-            let dst = dst.load_scalar(fx);
-            let src = codegen_operand(fx, src).load_scalar(fx);
-            let count = codegen_operand(fx, count).load_scalar(fx);
-            let elem_size: u64 = pointee.size.bytes();
-            let bytes = if elem_size != 1 {
-               fx.bcx.ins().imul_imm(count, elem_size as i64)
-            } else {
-               count
-            };
-=======
         StatementKind::CopyNonOverlapping(inner) => {
             let dst = codegen_operand(fx, &inner.dst);
             let pointee = dst
@@ -877,7 +844,6 @@
             let elem_size: u64 = pointee.size.bytes();
             let bytes =
                 if elem_size != 1 { fx.bcx.ins().imul_imm(count, elem_size as i64) } else { count };
->>>>>>> 0969bc6d
             fx.bcx.call_memcpy(fx.cx.module.target_config(), dst, src, bytes);
         }
     }
