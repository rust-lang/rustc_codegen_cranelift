//! Codegen `extern "platform-intrinsic"` intrinsics.

use cranelift_codegen::ir::immediates::Offset32;
use rustc_target::abi::Endian;

use super::*;
use crate::prelude::*;

fn report_simd_type_validation_error(
    fx: &mut FunctionCx<'_, '_, '_>,
    intrinsic: Symbol,
    span: Span,
    ty: Ty<'_>,
) {
    fx.tcx.dcx().span_err(span, format!("invalid monomorphization of `{}` intrinsic: expected SIMD input type, found non-SIMD `{}`", intrinsic, ty));
    // Prevent verifier error
    fx.bcx.ins().trap(TrapCode::UnreachableCodeReached);
}

pub(super) fn codegen_simd_intrinsic_call<'tcx>(
    fx: &mut FunctionCx<'_, '_, 'tcx>,
    intrinsic: Symbol,
    generic_args: GenericArgsRef<'tcx>,
    args: &[Spanned<mir::Operand<'tcx>>],
    ret: CPlace<'tcx>,
    target: BasicBlock,
    span: Span,
) {
    match intrinsic {
        sym::simd_as | sym::simd_cast => {
            intrinsic_args!(fx, args => (a); intrinsic);

            if !a.layout().ty.is_simd() {
                report_simd_type_validation_error(fx, intrinsic, span, a.layout().ty);
                return;
            }

            simd_for_each_lane(fx, a, ret, &|fx, lane_ty, ret_lane_ty, lane| {
                let ret_lane_clif_ty = fx.clif_type(ret_lane_ty).unwrap();

                let from_signed = type_sign(lane_ty);
                let to_signed = type_sign(ret_lane_ty);

                clif_int_or_float_cast(fx, lane, from_signed, ret_lane_clif_ty, to_signed)
            });
        }

        sym::simd_eq | sym::simd_ne | sym::simd_lt | sym::simd_le | sym::simd_gt | sym::simd_ge => {
            intrinsic_args!(fx, args => (x, y); intrinsic);

            if !x.layout().ty.is_simd() {
                report_simd_type_validation_error(fx, intrinsic, span, x.layout().ty);
                return;
            }

            // FIXME use vector instructions when possible
            simd_pair_for_each_lane(fx, x, y, ret, &|fx, lane_ty, res_lane_ty, x_lane, y_lane| {
                let res_lane = match (lane_ty.kind(), intrinsic) {
                    (ty::Uint(_), sym::simd_eq) => fx.bcx.ins().icmp(IntCC::Equal, x_lane, y_lane),
                    (ty::Uint(_), sym::simd_ne) => {
                        fx.bcx.ins().icmp(IntCC::NotEqual, x_lane, y_lane)
                    }
                    (ty::Uint(_), sym::simd_lt) => {
                        fx.bcx.ins().icmp(IntCC::UnsignedLessThan, x_lane, y_lane)
                    }
                    (ty::Uint(_), sym::simd_le) => {
                        fx.bcx.ins().icmp(IntCC::UnsignedLessThanOrEqual, x_lane, y_lane)
                    }
                    (ty::Uint(_), sym::simd_gt) => {
                        fx.bcx.ins().icmp(IntCC::UnsignedGreaterThan, x_lane, y_lane)
                    }
                    (ty::Uint(_), sym::simd_ge) => {
                        fx.bcx.ins().icmp(IntCC::UnsignedGreaterThanOrEqual, x_lane, y_lane)
                    }

                    (ty::Int(_), sym::simd_eq) => fx.bcx.ins().icmp(IntCC::Equal, x_lane, y_lane),
                    (ty::Int(_), sym::simd_ne) => {
                        fx.bcx.ins().icmp(IntCC::NotEqual, x_lane, y_lane)
                    }
                    (ty::Int(_), sym::simd_lt) => {
                        fx.bcx.ins().icmp(IntCC::SignedLessThan, x_lane, y_lane)
                    }
                    (ty::Int(_), sym::simd_le) => {
                        fx.bcx.ins().icmp(IntCC::SignedLessThanOrEqual, x_lane, y_lane)
                    }
                    (ty::Int(_), sym::simd_gt) => {
                        fx.bcx.ins().icmp(IntCC::SignedGreaterThan, x_lane, y_lane)
                    }
                    (ty::Int(_), sym::simd_ge) => {
                        fx.bcx.ins().icmp(IntCC::SignedGreaterThanOrEqual, x_lane, y_lane)
                    }

                    (ty::Float(_), sym::simd_eq) => {
                        fx.bcx.ins().fcmp(FloatCC::Equal, x_lane, y_lane)
                    }
                    (ty::Float(_), sym::simd_ne) => {
                        fx.bcx.ins().fcmp(FloatCC::NotEqual, x_lane, y_lane)
                    }
                    (ty::Float(_), sym::simd_lt) => {
                        fx.bcx.ins().fcmp(FloatCC::LessThan, x_lane, y_lane)
                    }
                    (ty::Float(_), sym::simd_le) => {
                        fx.bcx.ins().fcmp(FloatCC::LessThanOrEqual, x_lane, y_lane)
                    }
                    (ty::Float(_), sym::simd_gt) => {
                        fx.bcx.ins().fcmp(FloatCC::GreaterThan, x_lane, y_lane)
                    }
                    (ty::Float(_), sym::simd_ge) => {
                        fx.bcx.ins().fcmp(FloatCC::GreaterThanOrEqual, x_lane, y_lane)
                    }

                    _ => unreachable!(),
                };

                bool_to_zero_or_max_uint(fx, res_lane_ty, res_lane)
            });
        }

        // simd_shuffle_generic<T, U, const I: &[u32]>(x: T, y: T) -> U
        sym::simd_shuffle_generic => {
            let [x, y] = args else {
                bug!("wrong number of args for intrinsic {intrinsic}");
            };
            let x = codegen_operand(fx, &x.node);
            let y = codegen_operand(fx, &y.node);

            if !x.layout().ty.is_simd() {
                report_simd_type_validation_error(fx, intrinsic, span, x.layout().ty);
                return;
            }

            let idx = generic_args[2]
                .expect_const()
                .try_to_valtree()
                .expect("expected monomorphic const in codegen")
                .unwrap_branch();

            assert_eq!(x.layout(), y.layout());
            let layout = x.layout();

            let (lane_count, lane_ty) = layout.ty.simd_size_and_type(fx.tcx);
            let (ret_lane_count, ret_lane_ty) = ret.layout().ty.simd_size_and_type(fx.tcx);

            assert_eq!(lane_ty, ret_lane_ty);
            assert_eq!(idx.len() as u64, ret_lane_count);

            let total_len = lane_count * 2;

            let indexes = idx.iter().map(|idx| idx.unwrap_leaf().to_u32()).collect::<Vec<u32>>();

            for &idx in &indexes {
                assert!(u64::from(idx) < total_len, "idx {} out of range 0..{}", idx, total_len);
            }

            for (out_idx, in_idx) in indexes.into_iter().enumerate() {
                let in_lane = if u64::from(in_idx) < lane_count {
                    x.value_lane(fx, in_idx.into())
                } else {
                    y.value_lane(fx, u64::from(in_idx) - lane_count)
                };
                let out_lane = ret.place_lane(fx, u64::try_from(out_idx).unwrap());
                out_lane.write_cvalue(fx, in_lane);
            }
        }

        // simd_shuffle<T, I, U>(x: T, y: T, idx: I) -> U
        sym::simd_shuffle => {
            let (x, y, idx) = match args {
                [x, y, idx] => (x, y, idx),
                _ => {
                    bug!("wrong number of args for intrinsic {intrinsic}");
                }
            };
            let x = codegen_operand(fx, &x.node);
            let y = codegen_operand(fx, &y.node);

            if !x.layout().ty.is_simd() {
                report_simd_type_validation_error(fx, intrinsic, span, x.layout().ty);
                return;
            }

            // Make sure this is actually a SIMD vector.
            let idx_ty = fx.monomorphize(idx.node.ty(fx.mir, fx.tcx));
<<<<<<< HEAD
            let n: u16 = if idx_ty.is_simd()
                && matches!(idx_ty.simd_size_and_type(fx.tcx).1.kind(), ty::Uint(ty::UintTy::U32))
            {
                idx_ty.simd_size_and_type(fx.tcx).0.try_into().unwrap()
            } else {
=======
            if !idx_ty.is_simd()
                || !matches!(idx_ty.simd_size_and_type(fx.tcx).1.kind(), ty::Uint(ty::UintTy::U32))
            {
>>>>>>> 6d35b4c9
                fx.tcx.dcx().span_err(
                    span,
                    format!("simd_shuffle index must be a SIMD vector of `u32`, got `{}`", idx_ty),
                );
                // Prevent verifier error
                fx.bcx.ins().trap(TrapCode::UnreachableCodeReached);
                return;
            };
            let n: u16 = idx_ty.simd_size_and_type(fx.tcx).0.try_into().unwrap();

            assert_eq!(x.layout(), y.layout());
            let layout = x.layout();

            let (lane_count, lane_ty) = layout.ty.simd_size_and_type(fx.tcx);
            let (ret_lane_count, ret_lane_ty) = ret.layout().ty.simd_size_and_type(fx.tcx);

            assert_eq!(lane_ty, ret_lane_ty);
            assert_eq!(u64::from(n), ret_lane_count);

            let total_len = lane_count * 2;

            // FIXME: this is a terrible abstraction-breaking hack.
            // Find a way to reuse `immediate_const_vector` from `codegen_ssa` instead.
            let indexes = {
                use rustc_middle::mir::interpret::*;
                let idx_const = match &idx.node {
                    Operand::Constant(const_) => crate::constant::eval_mir_constant(fx, const_).0,
                    Operand::Copy(_) | Operand::Move(_) => unreachable!("{idx:?}"),
                };

                let idx_bytes = match idx_const {
                    ConstValue::Indirect { alloc_id, offset } => {
                        let alloc = fx.tcx.global_alloc(alloc_id).unwrap_memory();
                        let size = Size::from_bytes(
                            4 * ret_lane_count, /* size_of([u32; ret_lane_count]) */
                        );
                        alloc
                            .inner()
                            .get_bytes_strip_provenance(fx, alloc_range(offset, size))
                            .unwrap()
                    }
                    _ => unreachable!("{:?}", idx_const),
                };

                (0..ret_lane_count)
                    .map(|i| {
                        let i = usize::try_from(i).unwrap();
                        let idx = rustc_middle::mir::interpret::read_target_uint(
                            fx.tcx.data_layout.endian,
                            &idx_bytes[4 * i..4 * i + 4],
                        )
                        .expect("read_target_uint");
                        u16::try_from(idx).expect("try_from u32")
                    })
                    .collect::<Vec<u16>>()
            };

            for &idx in &indexes {
                assert!(u64::from(idx) < total_len, "idx {} out of range 0..{}", idx, total_len);
            }

            for (out_idx, in_idx) in indexes.into_iter().enumerate() {
                let in_lane = if u64::from(in_idx) < lane_count {
                    x.value_lane(fx, in_idx.into())
                } else {
                    y.value_lane(fx, u64::from(in_idx) - lane_count)
                };
                let out_lane = ret.place_lane(fx, u64::try_from(out_idx).unwrap());
                out_lane.write_cvalue(fx, in_lane);
            }
        }

        sym::simd_insert => {
            let (base, idx, val) = match args {
                [base, idx, val] => (base, idx, val),
                _ => {
                    bug!("wrong number of args for intrinsic {intrinsic}");
                }
            };
            let base = codegen_operand(fx, &base.node);
            let val = codegen_operand(fx, &val.node);

            // FIXME validate
            let idx_const = if let Some(idx_const) = idx.node.constant() {
                crate::constant::eval_mir_constant(fx, idx_const).0.try_to_scalar_int().unwrap()
            } else {
                fx.tcx.dcx().span_fatal(span, "Index argument for `simd_insert` is not a constant");
            };

            let idx: u32 = idx_const.to_u32();
            let (lane_count, _lane_ty) = base.layout().ty.simd_size_and_type(fx.tcx);
            if u64::from(idx) >= lane_count {
                fx.tcx.dcx().span_fatal(
                    fx.mir.span,
                    format!("[simd_insert] idx {} >= lane_count {}", idx, lane_count),
                );
            }

            ret.write_cvalue(fx, base);
            let ret_lane = ret.place_lane(fx, idx.into());
            ret_lane.write_cvalue(fx, val);
        }

        sym::simd_extract => {
            let (v, idx) = match args {
                [v, idx] => (v, idx),
                _ => {
                    bug!("wrong number of args for intrinsic {intrinsic}");
                }
            };
            let v = codegen_operand(fx, &v.node);

            if !v.layout().ty.is_simd() {
                report_simd_type_validation_error(fx, intrinsic, span, v.layout().ty);
                return;
            }

            let idx_const = if let Some(idx_const) = idx.node.constant() {
                crate::constant::eval_mir_constant(fx, idx_const).0.try_to_scalar_int().unwrap()
            } else {
                fx.tcx
                    .dcx()
                    .span_fatal(span, "Index argument for `simd_extract` is not a constant");
            };

            let idx = idx_const.to_u32();
            let (lane_count, _lane_ty) = v.layout().ty.simd_size_and_type(fx.tcx);
            if u64::from(idx) >= lane_count {
                fx.tcx.dcx().span_fatal(
                    fx.mir.span,
                    format!("[simd_extract] idx {} >= lane_count {}", idx, lane_count),
                );
            }

            let ret_lane = v.value_lane(fx, idx.into());
            ret.write_cvalue(fx, ret_lane);
        }

        sym::simd_neg
        | sym::simd_bswap
        | sym::simd_bitreverse
        | sym::simd_ctlz
        | sym::simd_ctpop
        | sym::simd_cttz => {
            intrinsic_args!(fx, args => (a); intrinsic);

            if !a.layout().ty.is_simd() {
                report_simd_type_validation_error(fx, intrinsic, span, a.layout().ty);
                return;
            }

            simd_for_each_lane(fx, a, ret, &|fx, lane_ty, _ret_lane_ty, lane| match (
                lane_ty.kind(),
                intrinsic,
            ) {
                (ty::Int(_), sym::simd_neg) => fx.bcx.ins().ineg(lane),
                (ty::Float(_), sym::simd_neg) => fx.bcx.ins().fneg(lane),

                (ty::Uint(ty::UintTy::U8) | ty::Int(ty::IntTy::I8), sym::simd_bswap) => lane,
                (ty::Uint(_) | ty::Int(_), sym::simd_bswap) => fx.bcx.ins().bswap(lane),
                (ty::Uint(_) | ty::Int(_), sym::simd_bitreverse) => fx.bcx.ins().bitrev(lane),
                (ty::Uint(_) | ty::Int(_), sym::simd_ctlz) => fx.bcx.ins().clz(lane),
                (ty::Uint(_) | ty::Int(_), sym::simd_ctpop) => fx.bcx.ins().popcnt(lane),
                (ty::Uint(_) | ty::Int(_), sym::simd_cttz) => fx.bcx.ins().ctz(lane),

                _ => unreachable!(),
            });
        }

        sym::simd_add
        | sym::simd_sub
        | sym::simd_mul
        | sym::simd_div
        | sym::simd_rem
        | sym::simd_shl
        | sym::simd_shr
        | sym::simd_and
        | sym::simd_or
        | sym::simd_xor => {
            intrinsic_args!(fx, args => (x, y); intrinsic);

            // FIXME use vector instructions when possible
            simd_pair_for_each_lane(fx, x, y, ret, &|fx, lane_ty, _ret_lane_ty, x_lane, y_lane| {
                match (lane_ty.kind(), intrinsic) {
                    (ty::Uint(_), sym::simd_add) => fx.bcx.ins().iadd(x_lane, y_lane),
                    (ty::Uint(_), sym::simd_sub) => fx.bcx.ins().isub(x_lane, y_lane),
                    (ty::Uint(_), sym::simd_mul) => fx.bcx.ins().imul(x_lane, y_lane),
                    (ty::Uint(_), sym::simd_div) => fx.bcx.ins().udiv(x_lane, y_lane),
                    (ty::Uint(_), sym::simd_rem) => fx.bcx.ins().urem(x_lane, y_lane),

                    (ty::Int(_), sym::simd_add) => fx.bcx.ins().iadd(x_lane, y_lane),
                    (ty::Int(_), sym::simd_sub) => fx.bcx.ins().isub(x_lane, y_lane),
                    (ty::Int(_), sym::simd_mul) => fx.bcx.ins().imul(x_lane, y_lane),
                    (ty::Int(_), sym::simd_div) => fx.bcx.ins().sdiv(x_lane, y_lane),
                    (ty::Int(_), sym::simd_rem) => fx.bcx.ins().srem(x_lane, y_lane),

                    (ty::Float(_), sym::simd_add) => fx.bcx.ins().fadd(x_lane, y_lane),
                    (ty::Float(_), sym::simd_sub) => fx.bcx.ins().fsub(x_lane, y_lane),
                    (ty::Float(_), sym::simd_mul) => fx.bcx.ins().fmul(x_lane, y_lane),
                    (ty::Float(_), sym::simd_div) => fx.bcx.ins().fdiv(x_lane, y_lane),
                    (ty::Float(FloatTy::F32), sym::simd_rem) => fx.lib_call(
                        "fmodf",
                        vec![AbiParam::new(types::F32), AbiParam::new(types::F32)],
                        vec![AbiParam::new(types::F32)],
                        &[x_lane, y_lane],
                    )[0],
                    (ty::Float(FloatTy::F64), sym::simd_rem) => fx.lib_call(
                        "fmod",
                        vec![AbiParam::new(types::F64), AbiParam::new(types::F64)],
                        vec![AbiParam::new(types::F64)],
                        &[x_lane, y_lane],
                    )[0],

                    (ty::Uint(_), sym::simd_shl) => fx.bcx.ins().ishl(x_lane, y_lane),
                    (ty::Uint(_), sym::simd_shr) => fx.bcx.ins().ushr(x_lane, y_lane),
                    (ty::Uint(_), sym::simd_and) => fx.bcx.ins().band(x_lane, y_lane),
                    (ty::Uint(_), sym::simd_or) => fx.bcx.ins().bor(x_lane, y_lane),
                    (ty::Uint(_), sym::simd_xor) => fx.bcx.ins().bxor(x_lane, y_lane),

                    (ty::Int(_), sym::simd_shl) => fx.bcx.ins().ishl(x_lane, y_lane),
                    (ty::Int(_), sym::simd_shr) => fx.bcx.ins().sshr(x_lane, y_lane),
                    (ty::Int(_), sym::simd_and) => fx.bcx.ins().band(x_lane, y_lane),
                    (ty::Int(_), sym::simd_or) => fx.bcx.ins().bor(x_lane, y_lane),
                    (ty::Int(_), sym::simd_xor) => fx.bcx.ins().bxor(x_lane, y_lane),

                    _ => unreachable!(),
                }
            });
        }

        sym::simd_fma => {
            intrinsic_args!(fx, args => (a, b, c); intrinsic);

            if !a.layout().ty.is_simd() {
                report_simd_type_validation_error(fx, intrinsic, span, a.layout().ty);
                return;
            }
            assert_eq!(a.layout(), b.layout());
            assert_eq!(a.layout(), c.layout());
            assert_eq!(a.layout(), ret.layout());

            let layout = a.layout();
            let (lane_count, lane_ty) = layout.ty.simd_size_and_type(fx.tcx);
            let res_lane_layout = fx.layout_of(lane_ty);

            for lane in 0..lane_count {
                let a_lane = a.value_lane(fx, lane).load_scalar(fx);
                let b_lane = b.value_lane(fx, lane).load_scalar(fx);
                let c_lane = c.value_lane(fx, lane).load_scalar(fx);

                let res_lane = fx.bcx.ins().fma(a_lane, b_lane, c_lane);
                let res_lane = CValue::by_val(res_lane, res_lane_layout);

                ret.place_lane(fx, lane).write_cvalue(fx, res_lane);
            }
        }

        sym::simd_fmin | sym::simd_fmax => {
            intrinsic_args!(fx, args => (x, y); intrinsic);

            if !x.layout().ty.is_simd() {
                report_simd_type_validation_error(fx, intrinsic, span, x.layout().ty);
                return;
            }

            // FIXME use vector instructions when possible
            simd_pair_for_each_lane(fx, x, y, ret, &|fx, lane_ty, _ret_lane_ty, x_lane, y_lane| {
                match lane_ty.kind() {
                    ty::Float(_) => {}
                    _ => unreachable!("{:?}", lane_ty),
                }
                match intrinsic {
                    sym::simd_fmin => crate::num::codegen_float_min(fx, x_lane, y_lane),
                    sym::simd_fmax => crate::num::codegen_float_max(fx, x_lane, y_lane),
                    _ => unreachable!(),
                }
            });
        }

        sym::simd_fpow => {
            intrinsic_args!(fx, args => (a, b); intrinsic);

            if !a.layout().ty.is_simd() {
                report_simd_type_validation_error(fx, intrinsic, span, a.layout().ty);
                return;
            }

            simd_pair_for_each_lane(fx, a, b, ret, &|fx, lane_ty, _ret_lane_ty, a_lane, b_lane| {
                match lane_ty.kind() {
                    ty::Float(FloatTy::F32) => fx.lib_call(
                        "powf",
                        vec![AbiParam::new(types::F32), AbiParam::new(types::F32)],
                        vec![AbiParam::new(types::F32)],
                        &[a_lane, b_lane],
                    )[0],
                    ty::Float(FloatTy::F64) => fx.lib_call(
                        "pow",
                        vec![AbiParam::new(types::F64), AbiParam::new(types::F64)],
                        vec![AbiParam::new(types::F64)],
                        &[a_lane, b_lane],
                    )[0],
                    _ => unreachable!("{:?}", lane_ty),
                }
            });
        }

        sym::simd_fpowi => {
            intrinsic_args!(fx, args => (a, exp); intrinsic);
            let exp = exp.load_scalar(fx);

            if !a.layout().ty.is_simd() {
                report_simd_type_validation_error(fx, intrinsic, span, a.layout().ty);
                return;
            }

            simd_for_each_lane(
                fx,
                a,
                ret,
                &|fx, lane_ty, _ret_lane_ty, lane| match lane_ty.kind() {
                    ty::Float(FloatTy::F32) => fx.lib_call(
                        "__powisf2", // compiler-builtins
                        vec![AbiParam::new(types::F32), AbiParam::new(types::I32)],
                        vec![AbiParam::new(types::F32)],
                        &[lane, exp],
                    )[0],
                    ty::Float(FloatTy::F64) => fx.lib_call(
                        "__powidf2", // compiler-builtins
                        vec![AbiParam::new(types::F64), AbiParam::new(types::I32)],
                        vec![AbiParam::new(types::F64)],
                        &[lane, exp],
                    )[0],
                    _ => unreachable!("{:?}", lane_ty),
                },
            );
        }

        sym::simd_fsin
        | sym::simd_fcos
        | sym::simd_fexp
        | sym::simd_fexp2
        | sym::simd_flog
        | sym::simd_flog10
        | sym::simd_flog2
        | sym::simd_round => {
            intrinsic_args!(fx, args => (a); intrinsic);

            if !a.layout().ty.is_simd() {
                report_simd_type_validation_error(fx, intrinsic, span, a.layout().ty);
                return;
            }

            simd_for_each_lane(fx, a, ret, &|fx, lane_ty, _ret_lane_ty, lane| {
                let lane_ty = match lane_ty.kind() {
                    ty::Float(FloatTy::F32) => types::F32,
                    ty::Float(FloatTy::F64) => types::F64,
                    _ => unreachable!("{:?}", lane_ty),
                };
                let name = match (intrinsic, lane_ty) {
                    (sym::simd_fsin, types::F32) => "sinf",
                    (sym::simd_fsin, types::F64) => "sin",
                    (sym::simd_fcos, types::F32) => "cosf",
                    (sym::simd_fcos, types::F64) => "cos",
                    (sym::simd_fexp, types::F32) => "expf",
                    (sym::simd_fexp, types::F64) => "exp",
                    (sym::simd_fexp2, types::F32) => "exp2f",
                    (sym::simd_fexp2, types::F64) => "exp2",
                    (sym::simd_flog, types::F32) => "logf",
                    (sym::simd_flog, types::F64) => "log",
                    (sym::simd_flog10, types::F32) => "log10f",
                    (sym::simd_flog10, types::F64) => "log10",
                    (sym::simd_flog2, types::F32) => "log2f",
                    (sym::simd_flog2, types::F64) => "log2",
                    (sym::simd_round, types::F32) => "roundf",
                    (sym::simd_round, types::F64) => "round",
                    _ => unreachable!("{:?}", intrinsic),
                };
                fx.lib_call(name, vec![AbiParam::new(lane_ty)], vec![AbiParam::new(lane_ty)], &[
                    lane,
                ])[0]
            });
        }

        sym::simd_fabs | sym::simd_fsqrt | sym::simd_ceil | sym::simd_floor | sym::simd_trunc => {
            intrinsic_args!(fx, args => (a); intrinsic);

            if !a.layout().ty.is_simd() {
                report_simd_type_validation_error(fx, intrinsic, span, a.layout().ty);
                return;
            }

            simd_for_each_lane(fx, a, ret, &|fx, lane_ty, _ret_lane_ty, lane| {
                match lane_ty.kind() {
                    ty::Float(_) => {}
                    _ => unreachable!("{:?}", lane_ty),
                }
                match intrinsic {
                    sym::simd_fabs => fx.bcx.ins().fabs(lane),
                    sym::simd_fsqrt => fx.bcx.ins().sqrt(lane),
                    sym::simd_ceil => fx.bcx.ins().ceil(lane),
                    sym::simd_floor => fx.bcx.ins().floor(lane),
                    sym::simd_trunc => fx.bcx.ins().trunc(lane),
                    _ => unreachable!(),
                }
            });
        }

        sym::simd_reduce_add_ordered => {
            intrinsic_args!(fx, args => (v, acc); intrinsic);
            let acc = acc.load_scalar(fx);

            // FIXME there must be no acc param for integer vectors
            if !v.layout().ty.is_simd() {
                report_simd_type_validation_error(fx, intrinsic, span, v.layout().ty);
                return;
            }

            simd_reduce(fx, v, Some(acc), ret, &|fx, lane_ty, a, b| {
                if lane_ty.is_floating_point() {
                    fx.bcx.ins().fadd(a, b)
                } else {
                    fx.bcx.ins().iadd(a, b)
                }
            });
        }

        sym::simd_reduce_add_unordered => {
            intrinsic_args!(fx, args => (v); intrinsic);

            // FIXME there must be no acc param for integer vectors
            if !v.layout().ty.is_simd() {
                report_simd_type_validation_error(fx, intrinsic, span, v.layout().ty);
                return;
            }

            simd_reduce(fx, v, None, ret, &|fx, lane_ty, a, b| {
                if lane_ty.is_floating_point() {
                    fx.bcx.ins().fadd(a, b)
                } else {
                    fx.bcx.ins().iadd(a, b)
                }
            });
        }

        sym::simd_reduce_mul_ordered => {
            intrinsic_args!(fx, args => (v, acc); intrinsic);
            let acc = acc.load_scalar(fx);

            // FIXME there must be no acc param for integer vectors
            if !v.layout().ty.is_simd() {
                report_simd_type_validation_error(fx, intrinsic, span, v.layout().ty);
                return;
            }

            simd_reduce(fx, v, Some(acc), ret, &|fx, lane_ty, a, b| {
                if lane_ty.is_floating_point() {
                    fx.bcx.ins().fmul(a, b)
                } else {
                    fx.bcx.ins().imul(a, b)
                }
            });
        }

        sym::simd_reduce_mul_unordered => {
            intrinsic_args!(fx, args => (v); intrinsic);

            // FIXME there must be no acc param for integer vectors
            if !v.layout().ty.is_simd() {
                report_simd_type_validation_error(fx, intrinsic, span, v.layout().ty);
                return;
            }

            simd_reduce(fx, v, None, ret, &|fx, lane_ty, a, b| {
                if lane_ty.is_floating_point() {
                    fx.bcx.ins().fmul(a, b)
                } else {
                    fx.bcx.ins().imul(a, b)
                }
            });
        }

        sym::simd_reduce_all => {
            intrinsic_args!(fx, args => (v); intrinsic);

            if !v.layout().ty.is_simd() {
                report_simd_type_validation_error(fx, intrinsic, span, v.layout().ty);
                return;
            }

            simd_reduce_bool(fx, v, ret, &|fx, a, b| fx.bcx.ins().band(a, b));
        }

        sym::simd_reduce_any => {
            intrinsic_args!(fx, args => (v); intrinsic);

            if !v.layout().ty.is_simd() {
                report_simd_type_validation_error(fx, intrinsic, span, v.layout().ty);
                return;
            }

            simd_reduce_bool(fx, v, ret, &|fx, a, b| fx.bcx.ins().bor(a, b));
        }

        sym::simd_reduce_and => {
            intrinsic_args!(fx, args => (v); intrinsic);

            if !v.layout().ty.is_simd() {
                report_simd_type_validation_error(fx, intrinsic, span, v.layout().ty);
                return;
            }

            simd_reduce(fx, v, None, ret, &|fx, _ty, a, b| fx.bcx.ins().band(a, b));
        }

        sym::simd_reduce_or => {
            intrinsic_args!(fx, args => (v); intrinsic);

            if !v.layout().ty.is_simd() {
                report_simd_type_validation_error(fx, intrinsic, span, v.layout().ty);
                return;
            }

            simd_reduce(fx, v, None, ret, &|fx, _ty, a, b| fx.bcx.ins().bor(a, b));
        }

        sym::simd_reduce_xor => {
            intrinsic_args!(fx, args => (v); intrinsic);

            if !v.layout().ty.is_simd() {
                report_simd_type_validation_error(fx, intrinsic, span, v.layout().ty);
                return;
            }

            simd_reduce(fx, v, None, ret, &|fx, _ty, a, b| fx.bcx.ins().bxor(a, b));
        }

        sym::simd_reduce_min => {
            intrinsic_args!(fx, args => (v); intrinsic);

            if !v.layout().ty.is_simd() {
                report_simd_type_validation_error(fx, intrinsic, span, v.layout().ty);
                return;
            }

            simd_reduce(fx, v, None, ret, &|fx, ty, a, b| {
                let lt = match ty.kind() {
                    ty::Int(_) => fx.bcx.ins().icmp(IntCC::SignedLessThan, a, b),
                    ty::Uint(_) => fx.bcx.ins().icmp(IntCC::UnsignedLessThan, a, b),
                    ty::Float(_) => return crate::num::codegen_float_min(fx, a, b),
                    _ => unreachable!(),
                };
                fx.bcx.ins().select(lt, a, b)
            });
        }

        sym::simd_reduce_max => {
            intrinsic_args!(fx, args => (v); intrinsic);

            if !v.layout().ty.is_simd() {
                report_simd_type_validation_error(fx, intrinsic, span, v.layout().ty);
                return;
            }

            simd_reduce(fx, v, None, ret, &|fx, ty, a, b| {
                let gt = match ty.kind() {
                    ty::Int(_) => fx.bcx.ins().icmp(IntCC::SignedGreaterThan, a, b),
                    ty::Uint(_) => fx.bcx.ins().icmp(IntCC::UnsignedGreaterThan, a, b),
                    ty::Float(_) => return crate::num::codegen_float_max(fx, a, b),
                    _ => unreachable!(),
                };
                fx.bcx.ins().select(gt, a, b)
            });
        }

        sym::simd_select => {
            intrinsic_args!(fx, args => (m, a, b); intrinsic);

            if !m.layout().ty.is_simd() {
                report_simd_type_validation_error(fx, intrinsic, span, m.layout().ty);
                return;
            }
            if !a.layout().ty.is_simd() {
                report_simd_type_validation_error(fx, intrinsic, span, a.layout().ty);
                return;
            }
            assert_eq!(a.layout(), b.layout());

            let (lane_count, lane_ty) = a.layout().ty.simd_size_and_type(fx.tcx);
            let lane_layout = fx.layout_of(lane_ty);

            for lane in 0..lane_count {
                let m_lane = m.value_lane(fx, lane).load_scalar(fx);
                let a_lane = a.value_lane(fx, lane).load_scalar(fx);
                let b_lane = b.value_lane(fx, lane).load_scalar(fx);

                let m_lane = fx.bcx.ins().icmp_imm(IntCC::Equal, m_lane, 0);
                let res_lane =
                    CValue::by_val(fx.bcx.ins().select(m_lane, b_lane, a_lane), lane_layout);

                ret.place_lane(fx, lane).write_cvalue(fx, res_lane);
            }
        }

        sym::simd_select_bitmask => {
            intrinsic_args!(fx, args => (m, a, b); intrinsic);

            if !a.layout().ty.is_simd() {
                report_simd_type_validation_error(fx, intrinsic, span, a.layout().ty);
                return;
            }
            assert_eq!(a.layout(), b.layout());

            let (lane_count, lane_ty) = a.layout().ty.simd_size_and_type(fx.tcx);
            let lane_layout = fx.layout_of(lane_ty);

            let expected_int_bits = lane_count.max(8);
            let expected_bytes = expected_int_bits / 8 + ((expected_int_bits % 8 > 0) as u64);

            let m = match m.layout().ty.kind() {
                ty::Uint(i) if i.bit_width() == Some(expected_int_bits) => m.load_scalar(fx),
                ty::Array(elem, len)
                    if matches!(elem.kind(), ty::Uint(ty::UintTy::U8))
                        && len.try_eval_target_usize(fx.tcx, ty::ParamEnv::reveal_all())
                            == Some(expected_bytes) =>
                {
                    m.force_stack(fx).0.load(
                        fx,
                        Type::int(expected_int_bits as u16).unwrap(),
                        MemFlags::trusted(),
                    )
                }
                _ => {
                    fx.tcx.dcx().span_fatal(
                        span,
                        format!(
                            "invalid monomorphization of `simd_select_bitmask` intrinsic: \
                            cannot accept `{}` as mask, expected `u{}` or `[u8; {}]`",
                            ret.layout().ty,
                            expected_int_bits,
                            expected_bytes
                        ),
                    );
                }
            };

            for lane in 0..lane_count {
                // The bit order of the mask depends on the byte endianness, LSB-first for
                // little endian and MSB-first for big endian.
                let mask_lane = match fx.tcx.sess.target.endian {
                    Endian::Big => lane_count - 1 - lane,
                    Endian::Little => lane,
                };
                let m_lane = fx.bcx.ins().ushr_imm(m, u64::from(mask_lane) as i64);
                let m_lane = fx.bcx.ins().band_imm(m_lane, 1);
                let a_lane = a.value_lane(fx, lane).load_scalar(fx);
                let b_lane = b.value_lane(fx, lane).load_scalar(fx);

                let m_lane = fx.bcx.ins().icmp_imm(IntCC::Equal, m_lane, 0);
                let res_lane =
                    CValue::by_val(fx.bcx.ins().select(m_lane, b_lane, a_lane), lane_layout);

                ret.place_lane(fx, lane).write_cvalue(fx, res_lane);
            }
        }

        sym::simd_bitmask => {
            intrinsic_args!(fx, args => (a); intrinsic);

            let (lane_count, lane_ty) = a.layout().ty.simd_size_and_type(fx.tcx);
            let lane_clif_ty = fx.clif_type(lane_ty).unwrap();

            // The `fn simd_bitmask(vector) -> unsigned integer` intrinsic takes a
            // vector mask and returns the most significant bit (MSB) of each lane in the form
            // of either:
            // * an unsigned integer
            // * an array of `u8`
            // If the vector has less than 8 lanes, a u8 is returned with zeroed trailing bits.
            //
            // The bit order of the result depends on the byte endianness, LSB-first for little
            // endian and MSB-first for big endian.
            let expected_int_bits = lane_count.max(8);
            let expected_bytes = expected_int_bits / 8 + ((expected_int_bits % 8 > 0) as u64);

            match lane_ty.kind() {
                ty::Int(_) | ty::Uint(_) => {}
                _ => {
                    fx.tcx.dcx().span_fatal(
                        span,
                        format!(
                            "invalid monomorphization of `simd_bitmask` intrinsic: \
                            vector argument `{}`'s element type `{}`, expected integer element \
                            type",
                            a.layout().ty,
                            lane_ty
                        ),
                    );
                }
            }

            let res_type =
                Type::int_with_byte_size(u16::try_from(expected_bytes).unwrap()).unwrap();
            let mut res = type_zero_value(&mut fx.bcx, res_type);

            let lanes = match fx.tcx.sess.target.endian {
                Endian::Big => Box::new(0..lane_count) as Box<dyn Iterator<Item = u64>>,
                Endian::Little => Box::new((0..lane_count).rev()) as Box<dyn Iterator<Item = u64>>,
            };
            for lane in lanes {
                let a_lane = a.value_lane(fx, lane).load_scalar(fx);

                // extract sign bit of an int
                let a_lane_sign = fx.bcx.ins().ushr_imm(a_lane, i64::from(lane_clif_ty.bits() - 1));

                // shift sign bit into result
                let a_lane_sign = clif_intcast(fx, a_lane_sign, res_type, false);
                res = fx.bcx.ins().ishl_imm(res, 1);
                res = fx.bcx.ins().bor(res, a_lane_sign);
            }

            match ret.layout().ty.kind() {
                ty::Uint(i) if i.bit_width() == Some(expected_int_bits) => {}
                ty::Array(elem, len)
                    if matches!(elem.kind(), ty::Uint(ty::UintTy::U8))
                        && len.try_eval_target_usize(fx.tcx, ty::ParamEnv::reveal_all())
                            == Some(expected_bytes) => {}
                _ => {
                    fx.tcx.dcx().span_fatal(
                        span,
                        format!(
                            "invalid monomorphization of `simd_bitmask` intrinsic: \
                            cannot return `{}`, expected `u{}` or `[u8; {}]`",
                            ret.layout().ty,
                            expected_int_bits,
                            expected_bytes
                        ),
                    );
                }
            }

            let res = CValue::by_val(res, ret.layout());
            ret.write_cvalue(fx, res);
        }

        sym::simd_saturating_add | sym::simd_saturating_sub => {
            intrinsic_args!(fx, args => (x, y); intrinsic);

            let bin_op = match intrinsic {
                sym::simd_saturating_add => BinOp::Add,
                sym::simd_saturating_sub => BinOp::Sub,
                _ => unreachable!(),
            };

            // FIXME use vector instructions when possible
            simd_pair_for_each_lane_typed(fx, x, y, ret, &|fx, x_lane, y_lane| {
                crate::num::codegen_saturating_int_binop(fx, bin_op, x_lane, y_lane)
            });
        }

        sym::simd_expose_provenance | sym::simd_with_exposed_provenance | sym::simd_cast_ptr => {
            intrinsic_args!(fx, args => (arg); intrinsic);
            ret.write_cvalue_transmute(fx, arg);
        }

        sym::simd_arith_offset => {
            intrinsic_args!(fx, args => (ptr, offset); intrinsic);

            let (lane_count, ptr_lane_ty) = ptr.layout().ty.simd_size_and_type(fx.tcx);
            let pointee_ty = ptr_lane_ty.builtin_deref(true).unwrap();
            let pointee_size = fx.layout_of(pointee_ty).size.bytes();
            let (ret_lane_count, ret_lane_ty) = ret.layout().ty.simd_size_and_type(fx.tcx);
            let ret_lane_layout = fx.layout_of(ret_lane_ty);
            assert_eq!(lane_count, ret_lane_count);

            for lane_idx in 0..lane_count {
                let ptr_lane = ptr.value_lane(fx, lane_idx).load_scalar(fx);
                let offset_lane = offset.value_lane(fx, lane_idx).load_scalar(fx);

                let ptr_diff = if pointee_size != 1 {
                    fx.bcx.ins().imul_imm(offset_lane, pointee_size as i64)
                } else {
                    offset_lane
                };
                let res_lane = fx.bcx.ins().iadd(ptr_lane, ptr_diff);
                let res_lane = CValue::by_val(res_lane, ret_lane_layout);

                ret.place_lane(fx, lane_idx).write_cvalue(fx, res_lane);
            }
        }

        sym::simd_masked_store => {
            intrinsic_args!(fx, args => (mask, ptr, val); intrinsic);

            let (val_lane_count, val_lane_ty) = val.layout().ty.simd_size_and_type(fx.tcx);
            let (mask_lane_count, _mask_lane_ty) = mask.layout().ty.simd_size_and_type(fx.tcx);
            assert_eq!(val_lane_count, mask_lane_count);
            let lane_clif_ty = fx.clif_type(val_lane_ty).unwrap();
            let ptr_val = ptr.load_scalar(fx);

            for lane_idx in 0..val_lane_count {
                let val_lane = val.value_lane(fx, lane_idx).load_scalar(fx);
                let mask_lane = mask.value_lane(fx, lane_idx).load_scalar(fx);

                let if_enabled = fx.bcx.create_block();
                let next = fx.bcx.create_block();

                fx.bcx.ins().brif(mask_lane, if_enabled, &[], next, &[]);
                fx.bcx.seal_block(if_enabled);

                fx.bcx.switch_to_block(if_enabled);
                let offset = lane_idx as i32 * lane_clif_ty.bytes() as i32;
                fx.bcx.ins().store(MemFlags::trusted(), val_lane, ptr_val, Offset32::new(offset));
                fx.bcx.ins().jump(next, &[]);

                fx.bcx.seal_block(next);
                fx.bcx.switch_to_block(next);

                fx.bcx.ins().nop();
            }
        }

        sym::simd_gather => {
            intrinsic_args!(fx, args => (val, ptr, mask); intrinsic);

            let (val_lane_count, val_lane_ty) = val.layout().ty.simd_size_and_type(fx.tcx);
            let (ptr_lane_count, _ptr_lane_ty) = ptr.layout().ty.simd_size_and_type(fx.tcx);
            let (mask_lane_count, _mask_lane_ty) = mask.layout().ty.simd_size_and_type(fx.tcx);
            let (ret_lane_count, ret_lane_ty) = ret.layout().ty.simd_size_and_type(fx.tcx);
            assert_eq!(val_lane_count, ptr_lane_count);
            assert_eq!(val_lane_count, mask_lane_count);
            assert_eq!(val_lane_count, ret_lane_count);

            let lane_clif_ty = fx.clif_type(val_lane_ty).unwrap();
            let ret_lane_layout = fx.layout_of(ret_lane_ty);

            for lane_idx in 0..ptr_lane_count {
                let val_lane = val.value_lane(fx, lane_idx).load_scalar(fx);
                let ptr_lane = ptr.value_lane(fx, lane_idx).load_scalar(fx);
                let mask_lane = mask.value_lane(fx, lane_idx).load_scalar(fx);

                let if_enabled = fx.bcx.create_block();
                let if_disabled = fx.bcx.create_block();
                let next = fx.bcx.create_block();
                let res_lane = fx.bcx.append_block_param(next, lane_clif_ty);

                fx.bcx.ins().brif(mask_lane, if_enabled, &[], if_disabled, &[]);
                fx.bcx.seal_block(if_enabled);
                fx.bcx.seal_block(if_disabled);

                fx.bcx.switch_to_block(if_enabled);
                let res = fx.bcx.ins().load(lane_clif_ty, MemFlags::trusted(), ptr_lane, 0);
                fx.bcx.ins().jump(next, &[res]);

                fx.bcx.switch_to_block(if_disabled);
                fx.bcx.ins().jump(next, &[val_lane]);

                fx.bcx.seal_block(next);
                fx.bcx.switch_to_block(next);

                fx.bcx.ins().nop();

                ret.place_lane(fx, lane_idx)
                    .write_cvalue(fx, CValue::by_val(res_lane, ret_lane_layout));
            }
        }

        sym::simd_masked_load => {
            intrinsic_args!(fx, args => (mask, ptr, val); intrinsic);

            let (val_lane_count, val_lane_ty) = val.layout().ty.simd_size_and_type(fx.tcx);
            let (mask_lane_count, _mask_lane_ty) = mask.layout().ty.simd_size_and_type(fx.tcx);
            let (ret_lane_count, ret_lane_ty) = ret.layout().ty.simd_size_and_type(fx.tcx);
            assert_eq!(val_lane_count, mask_lane_count);
            assert_eq!(val_lane_count, ret_lane_count);

            let lane_clif_ty = fx.clif_type(val_lane_ty).unwrap();
            let ret_lane_layout = fx.layout_of(ret_lane_ty);
            let ptr_val = ptr.load_scalar(fx);

            for lane_idx in 0..ret_lane_count {
                let val_lane = val.value_lane(fx, lane_idx).load_scalar(fx);
                let mask_lane = mask.value_lane(fx, lane_idx).load_scalar(fx);

                let if_enabled = fx.bcx.create_block();
                let if_disabled = fx.bcx.create_block();
                let next = fx.bcx.create_block();
                let res_lane = fx.bcx.append_block_param(next, lane_clif_ty);

                fx.bcx.ins().brif(mask_lane, if_enabled, &[], if_disabled, &[]);
                fx.bcx.seal_block(if_enabled);
                fx.bcx.seal_block(if_disabled);

                fx.bcx.switch_to_block(if_enabled);
                let offset = lane_idx as i32 * lane_clif_ty.bytes() as i32;
                let res = fx.bcx.ins().load(
                    lane_clif_ty,
                    MemFlags::trusted(),
                    ptr_val,
                    Offset32::new(offset),
                );
                fx.bcx.ins().jump(next, &[res]);

                fx.bcx.switch_to_block(if_disabled);
                fx.bcx.ins().jump(next, &[val_lane]);

                fx.bcx.seal_block(next);
                fx.bcx.switch_to_block(next);

                fx.bcx.ins().nop();

                ret.place_lane(fx, lane_idx)
                    .write_cvalue(fx, CValue::by_val(res_lane, ret_lane_layout));
            }
        }

        sym::simd_scatter => {
            intrinsic_args!(fx, args => (val, ptr, mask); intrinsic);

            let (val_lane_count, _val_lane_ty) = val.layout().ty.simd_size_and_type(fx.tcx);
            let (ptr_lane_count, _ptr_lane_ty) = ptr.layout().ty.simd_size_and_type(fx.tcx);
            let (mask_lane_count, _mask_lane_ty) = mask.layout().ty.simd_size_and_type(fx.tcx);
            assert_eq!(val_lane_count, ptr_lane_count);
            assert_eq!(val_lane_count, mask_lane_count);

            for lane_idx in 0..ptr_lane_count {
                let val_lane = val.value_lane(fx, lane_idx).load_scalar(fx);
                let ptr_lane = ptr.value_lane(fx, lane_idx).load_scalar(fx);
                let mask_lane = mask.value_lane(fx, lane_idx).load_scalar(fx);

                let if_enabled = fx.bcx.create_block();
                let next = fx.bcx.create_block();

                fx.bcx.ins().brif(mask_lane, if_enabled, &[], next, &[]);
                fx.bcx.seal_block(if_enabled);

                fx.bcx.switch_to_block(if_enabled);
                fx.bcx.ins().store(MemFlags::trusted(), val_lane, ptr_lane, 0);
                fx.bcx.ins().jump(next, &[]);

                fx.bcx.seal_block(next);
                fx.bcx.switch_to_block(next);
            }
        }

        _ => {
            fx.tcx.dcx().span_err(span, format!("Unknown SIMD intrinsic {}", intrinsic));
            // Prevent verifier error
            fx.bcx.ins().trap(TrapCode::UnreachableCodeReached);
            return;
        }
    }
    let ret_block = fx.get_block(target);
    fx.bcx.ins().jump(ret_block, &[]);
}<|MERGE_RESOLUTION|>--- conflicted
+++ resolved
@@ -181,17 +181,9 @@
 
             // Make sure this is actually a SIMD vector.
             let idx_ty = fx.monomorphize(idx.node.ty(fx.mir, fx.tcx));
-<<<<<<< HEAD
-            let n: u16 = if idx_ty.is_simd()
-                && matches!(idx_ty.simd_size_and_type(fx.tcx).1.kind(), ty::Uint(ty::UintTy::U32))
-            {
-                idx_ty.simd_size_and_type(fx.tcx).0.try_into().unwrap()
-            } else {
-=======
             if !idx_ty.is_simd()
                 || !matches!(idx_ty.simd_size_and_type(fx.tcx).1.kind(), ty::Uint(ty::UintTy::U32))
             {
->>>>>>> 6d35b4c9
                 fx.tcx.dcx().span_err(
                     span,
                     format!("simd_shuffle index must be a SIMD vector of `u32`, got `{}`", idx_ty),
@@ -569,9 +561,12 @@
                     (sym::simd_round, types::F64) => "round",
                     _ => unreachable!("{:?}", intrinsic),
                 };
-                fx.lib_call(name, vec![AbiParam::new(lane_ty)], vec![AbiParam::new(lane_ty)], &[
-                    lane,
-                ])[0]
+                fx.lib_call(
+                    name,
+                    vec![AbiParam::new(lane_ty)],
+                    vec![AbiParam::new(lane_ty)],
+                    &[lane],
+                )[0]
             });
         }
 
