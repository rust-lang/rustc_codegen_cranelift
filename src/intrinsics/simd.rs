--- conflicted
+++ resolved
@@ -148,11 +148,7 @@
             let total_len = lane_count * 2;
 
             let indexes =
-<<<<<<< HEAD
-                idx.iter().map(|idx| idx.unwrap_leaf().try_to_u16().unwrap()).collect::<Vec<u16>>();
-=======
                 idx.iter().map(|idx| idx.unwrap_leaf().try_to_u32().unwrap()).collect::<Vec<u32>>();
->>>>>>> 81dc0667
 
             for &idx in &indexes {
                 assert!(u64::from(idx) < total_len, "idx {} out of range 0..{}", idx, total_len);
