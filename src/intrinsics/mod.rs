--- conflicted
+++ resolved
@@ -1196,8 +1196,6 @@
             ret.write_cvalue(fx, old);
         }
 
-<<<<<<< HEAD
-=======
         sym::minimumf16 => {
             intrinsic_args!(fx, args => (a, b); intrinsic);
             let a = a.load_scalar(fx);
@@ -1212,7 +1210,6 @@
             let val = CValue::by_val(val, fx.layout_of(fx.tcx.types.f16));
             ret.write_cvalue(fx, val);
         }
->>>>>>> 979dcf8e
         sym::minimumf32 => {
             intrinsic_args!(fx, args => (a, b); intrinsic);
             let a = a.load_scalar(fx);
@@ -1231,8 +1228,6 @@
             let val = CValue::by_val(val, fx.layout_of(fx.tcx.types.f64));
             ret.write_cvalue(fx, val);
         }
-<<<<<<< HEAD
-=======
         sym::minimumf128 => {
             intrinsic_args!(fx, args => (a, b); intrinsic);
             let a = a.load_scalar(fx);
@@ -1258,7 +1253,6 @@
             let val = CValue::by_val(val, fx.layout_of(fx.tcx.types.f16));
             ret.write_cvalue(fx, val);
         }
->>>>>>> 979dcf8e
         sym::maximumf32 => {
             intrinsic_args!(fx, args => (a, b); intrinsic);
             let a = a.load_scalar(fx);
@@ -1277,9 +1271,6 @@
             let val = CValue::by_val(val, fx.layout_of(fx.tcx.types.f64));
             ret.write_cvalue(fx, val);
         }
-<<<<<<< HEAD
-
-=======
         sym::maximumf128 => {
             intrinsic_args!(fx, args => (a, b); intrinsic);
             let a = a.load_scalar(fx);
@@ -1301,7 +1292,6 @@
             let val = CValue::by_val(val, fx.layout_of(fx.tcx.types.f16));
             ret.write_cvalue(fx, val);
         }
->>>>>>> 979dcf8e
         sym::minnumf32 => {
             intrinsic_args!(fx, args => (a, b); intrinsic);
             let a = a.load_scalar(fx);
