--- conflicted
+++ resolved
@@ -1109,10 +1109,7 @@
             }
 
             let size = fx.layout_of(T).layout.size;
-<<<<<<< HEAD
-=======
             // FIXME add and use emit_small_memcmp
->>>>>>> 05677b6b
             let is_eq_value =
                 if size == Size::ZERO {
                     // No bytes means they're trivially equal
@@ -1128,16 +1125,9 @@
                 } else {
                     // Just call `memcmp` (like slices do in core) when the
                     // size is too large or it's not a power-of-two.
-<<<<<<< HEAD
-                    let ptr_ty = pointer_ty(fx.tcx);
-                    let signed_bytes = i64::try_from(size.bytes()).unwrap();
-                    let bytes_val = fx.bcx.ins().iconst(ptr_ty, signed_bytes);
-                    let params = vec![AbiParam::new(ptr_ty); 3];
-=======
                     let signed_bytes = i64::try_from(size.bytes()).unwrap();
                     let bytes_val = fx.bcx.ins().iconst(fx.pointer_type, signed_bytes);
                     let params = vec![AbiParam::new(fx.pointer_type); 3];
->>>>>>> 05677b6b
                     let returns = vec![AbiParam::new(types::I32)];
                     let args = &[lhs_ref, rhs_ref, bytes_val];
                     let cmp = fx.lib_call("memcmp", params, returns, args)[0];
