--- conflicted
+++ resolved
@@ -23,11 +23,7 @@
 
 use rustc_middle::ty;
 use rustc_middle::ty::layout::{HasParamEnv, ValidityRequirement};
-<<<<<<< HEAD
-use rustc_middle::ty::print::with_no_trimmed_paths;
-=======
 use rustc_middle::ty::print::{with_no_trimmed_paths, with_no_visible_paths};
->>>>>>> dec0daa8
 use rustc_middle::ty::subst::SubstsRef;
 use rustc_span::symbol::{kw, sym, Symbol};
 
@@ -256,47 +252,6 @@
     args: &[mir::Operand<'tcx>],
     ret: CPlace<'tcx>,
 ) -> bool {
-<<<<<<< HEAD
-    let (name, arg_count, ty) = match intrinsic {
-        sym::expf32 => ("expf", 1, fx.tcx.types.f32),
-        sym::expf64 => ("exp", 1, fx.tcx.types.f64),
-        sym::exp2f32 => ("exp2f", 1, fx.tcx.types.f32),
-        sym::exp2f64 => ("exp2", 1, fx.tcx.types.f64),
-        sym::sqrtf32 => ("sqrtf", 1, fx.tcx.types.f32),
-        sym::sqrtf64 => ("sqrt", 1, fx.tcx.types.f64),
-        sym::powif32 => ("__powisf2", 2, fx.tcx.types.f32), // compiler-builtins
-        sym::powif64 => ("__powidf2", 2, fx.tcx.types.f64), // compiler-builtins
-        sym::powf32 => ("powf", 2, fx.tcx.types.f32),
-        sym::powf64 => ("pow", 2, fx.tcx.types.f64),
-        sym::logf32 => ("logf", 1, fx.tcx.types.f32),
-        sym::logf64 => ("log", 1, fx.tcx.types.f64),
-        sym::log2f32 => ("log2f", 1, fx.tcx.types.f32),
-        sym::log2f64 => ("log2", 1, fx.tcx.types.f64),
-        sym::log10f32 => ("log10f", 1, fx.tcx.types.f32),
-        sym::log10f64 => ("log10", 1, fx.tcx.types.f64),
-        sym::fabsf32 => ("fabsf", 1, fx.tcx.types.f32),
-        sym::fabsf64 => ("fabs", 1, fx.tcx.types.f64),
-        sym::fmaf32 => ("fmaf", 3, fx.tcx.types.f32),
-        sym::fmaf64 => ("fma", 3, fx.tcx.types.f64),
-        sym::copysignf32 => ("copysignf", 2, fx.tcx.types.f32),
-        sym::copysignf64 => ("copysign", 2, fx.tcx.types.f64),
-        sym::floorf32 => ("floorf", 1, fx.tcx.types.f32),
-        sym::floorf64 => ("floor", 1, fx.tcx.types.f64),
-        sym::ceilf32 => ("ceilf", 1, fx.tcx.types.f32),
-        sym::ceilf64 => ("ceil", 1, fx.tcx.types.f64),
-        sym::truncf32 => ("truncf", 1, fx.tcx.types.f32),
-        sym::truncf64 => ("trunc", 1, fx.tcx.types.f64),
-        sym::rintf32 => ("rintf", 1, fx.tcx.types.f32),
-        sym::rintf64 => ("rint", 1, fx.tcx.types.f64),
-        sym::roundf32 => ("roundf", 1, fx.tcx.types.f32),
-        sym::roundf64 => ("round", 1, fx.tcx.types.f64),
-        sym::roundevenf32 => ("roundevenf", 1, fx.tcx.types.f32),
-        sym::roundevenf64 => ("roundeven", 1, fx.tcx.types.f64),
-        sym::sinf32 => ("sinf", 1, fx.tcx.types.f32),
-        sym::sinf64 => ("sin", 1, fx.tcx.types.f64),
-        sym::cosf32 => ("cosf", 1, fx.tcx.types.f32),
-        sym::cosf64 => ("cos", 1, fx.tcx.types.f64),
-=======
     let (name, arg_count, ty, clif_ty) = match intrinsic {
         sym::expf32 => ("expf", 1, fx.tcx.types.f32, types::F32),
         sym::expf64 => ("exp", 1, fx.tcx.types.f64, types::F64),
@@ -336,7 +291,6 @@
         sym::sinf64 => ("sin", 1, fx.tcx.types.f64, types::F64),
         sym::cosf32 => ("cosf", 1, fx.tcx.types.f32, types::F32),
         sym::cosf64 => ("cos", 1, fx.tcx.types.f64, types::F64),
->>>>>>> dec0daa8
         _ => return false,
     };
 
@@ -691,18 +645,6 @@
 
                 if do_panic {
                     let layout = fx.layout_of(ty);
-<<<<<<< HEAD
-
-                    with_no_trimmed_paths!({
-                        crate::base::codegen_panic_nounwind(
-                            fx,
-                            &if layout.abi.is_uninhabited() {
-                                format!("attempted to instantiate uninhabited type `{}`", layout.ty)
-                            } else if requirement == ValidityRequirement::Zero {
-                                format!(
-                                    "attempted to zero-initialize type `{}`, which is invalid",
-                                    layout.ty
-=======
                     let msg_str = with_no_visible_paths!({
                         with_no_trimmed_paths!({
                             if layout.abi.is_uninhabited() {
@@ -712,26 +654,16 @@
                                 format!(
                                     "attempted to zero-initialize type `{}`, which is invalid",
                                     ty
->>>>>>> dec0daa8
                                 )
                             } else {
                                 format!(
                                     "attempted to leave type `{}` uninitialized, which is invalid",
-<<<<<<< HEAD
-                                    layout.ty
-                                )
-                            },
-                            source_info,
-                        )
-                    });
-=======
                                     ty
                                 )
                             }
                         })
                     });
                     crate::base::codegen_panic_nounwind(fx, &msg_str, source_info);
->>>>>>> dec0daa8
                     return;
                 }
             }
