--- conflicted
+++ resolved
@@ -49,58 +49,9 @@
         match $intrinsic {
             $(
                 $(intrinsic_pat!($($name).*))|* $(if $cond)? => {
-<<<<<<< HEAD
-                    #[allow(unused_parens, non_snake_case)]
-                    {
-                        $(
-                            intrinsic_substs!($substs, 0, $($subst),*);
-                        )?
-                        if let [$($arg),*] = $args {
-                            let ($($arg,)*) = (
-                                $(intrinsic_arg!($a $fx, $arg),)*
-                            );
-                            #[warn(unused_parens, non_snake_case)]
-                            {
-                                $content
-                            }
-                        } else {
-                            bug!("wrong number of args for intrinsic {:?}", $intrinsic);
-                        }
-                    }
-                }
-            )*
-            _ => $unknown,
-        }
-    }
-}
-
-macro call_intrinsic_match {
-    ($fx:expr, $intrinsic:expr, $substs:expr, $ret:expr, $destination:expr, $args:expr, $(
-        $name:ident($($arg:ident),*) -> $ty:ident => $func:ident,
-    )*) => {
-        match $intrinsic {
-            $(
-                sym::$name => {
-                    assert!($substs.is_empty());
-                    if let [$(ref $arg),*] = *$args {
-                        let ($($arg,)*) = (
-                            $(codegen_operand($fx, $arg),)*
-                        );
-                        let res = $fx.easy_call(stringify!($func), &[$($arg),*], $fx.tcx.types.$ty);
-                        $ret.write_cvalue($fx, res);
-
-                        if let Some((_, dest)) = $destination {
-                            let ret_block = $fx.get_block(dest);
-                            $fx.bcx.ins().jump(ret_block, &[]);
-                            return;
-                        } else {
-                            unreachable!();
-                        }
-=======
                     if let [$($arg),*] = $args {
                         $(intrinsic_arg!($a $fx, $arg);)*
                         $content
->>>>>>> 35d9c6bf
                     } else {
                         bug!("wrong number of args for intrinsic {:?}", $intrinsic);
                     }
@@ -706,11 +657,7 @@
                 with_no_trimmed_paths!({
                     crate::base::codegen_panic(
                         fx,
-<<<<<<< HEAD
-                        &format!("attempted to instantiate uninhabited type `{}`", T),
-=======
                         &format!("attempted to instantiate uninhabited type `{}`", layout.ty),
->>>>>>> 35d9c6bf
                         span,
                     )
                 });
@@ -721,11 +668,7 @@
                 with_no_trimmed_paths!({
                     crate::base::codegen_panic(
                         fx,
-<<<<<<< HEAD
-                        &format!("attempted to zero-initialize type `{}`, which is invalid", T),
-=======
                         &format!("attempted to zero-initialize type `{}`, which is invalid", layout.ty),
->>>>>>> 35d9c6bf
                         span,
                     );
                 });
@@ -736,11 +679,7 @@
                 with_no_trimmed_paths!({
                     crate::base::codegen_panic(
                         fx,
-<<<<<<< HEAD
-                        &format!("attempted to leave type `{}` uninitialized, which is invalid", T),
-=======
                         &format!("attempted to leave type `{}` uninitialized, which is invalid", layout.ty),
->>>>>>> 35d9c6bf
                         span,
                     )
                 });
