//! Codegen of intrinsics. This includes `extern "rust-intrinsic"`, `extern "platform-intrinsic"`
//! and LLVM intrinsics that have symbol names starting with `llvm.`.

macro_rules! intrinsic_args {
    ($fx:expr, $args:expr => ($($arg:tt),*); $intrinsic:expr) => {
        #[allow(unused_parens)]
        let ($($arg),*) = if let [$($arg),*] = $args {
            ($(codegen_operand($fx, $arg)),*)
        } else {
            $crate::intrinsics::bug_on_incorrect_arg_count($intrinsic);
        };
    }
}

mod cpuid;
mod llvm;
mod simd;

pub(crate) use cpuid::codegen_cpuid_call;
pub(crate) use llvm::codegen_llvm_intrinsic_call;

use rustc_middle::ty::print::with_no_trimmed_paths;
use rustc_middle::ty::subst::SubstsRef;
use rustc_span::symbol::{kw, sym, Symbol};

use crate::prelude::*;
use cranelift_codegen::ir::AtomicRmwOp;

fn bug_on_incorrect_arg_count(intrinsic: impl std::fmt::Display) -> ! {
    bug!("wrong number of args for intrinsic {}", intrinsic);
}

fn report_atomic_type_validation_error<'tcx>(
    fx: &mut FunctionCx<'_, '_, 'tcx>,
    intrinsic: Symbol,
    span: Span,
    ty: Ty<'tcx>,
) {
    fx.tcx.sess.span_err(
        span,
        &format!(
            "`{}` intrinsic: expected basic integer or raw pointer type, found `{:?}`",
            intrinsic, ty
        ),
    );
    // Prevent verifier error
    fx.bcx.ins().trap(TrapCode::UnreachableCodeReached);
}

pub(crate) fn clif_vector_type<'tcx>(tcx: TyCtxt<'tcx>, layout: TyAndLayout<'tcx>) -> Option<Type> {
    let (element, count) = match layout.abi {
        Abi::Vector { element, count } => (element, count),
        _ => unreachable!(),
    };

    match scalar_to_clif_type(tcx, element).by(u32::try_from(count).unwrap()) {
        // Cranelift currently only implements icmp for 128bit vectors.
        Some(vector_ty) if vector_ty.bits() == 128 => Some(vector_ty),
        _ => None,
    }
}

fn simd_for_each_lane<'tcx>(
    fx: &mut FunctionCx<'_, '_, 'tcx>,
    val: CValue<'tcx>,
    ret: CPlace<'tcx>,
    f: &dyn Fn(&mut FunctionCx<'_, '_, 'tcx>, Ty<'tcx>, Ty<'tcx>, Value) -> Value,
) {
    let layout = val.layout();

    let (lane_count, lane_ty) = layout.ty.simd_size_and_type(fx.tcx);
    let lane_layout = fx.layout_of(lane_ty);
    let (ret_lane_count, ret_lane_ty) = ret.layout().ty.simd_size_and_type(fx.tcx);
    let ret_lane_layout = fx.layout_of(ret_lane_ty);
    assert_eq!(lane_count, ret_lane_count);

    for lane_idx in 0..lane_count {
        let lane = val.value_lane(fx, lane_idx).load_scalar(fx);

        let res_lane = f(fx, lane_layout.ty, ret_lane_layout.ty, lane);
        let res_lane = CValue::by_val(res_lane, ret_lane_layout);

        ret.place_lane(fx, lane_idx).write_cvalue(fx, res_lane);
    }
}

fn simd_pair_for_each_lane_typed<'tcx>(
    fx: &mut FunctionCx<'_, '_, 'tcx>,
    x: CValue<'tcx>,
    y: CValue<'tcx>,
    ret: CPlace<'tcx>,
    f: &dyn Fn(&mut FunctionCx<'_, '_, 'tcx>, CValue<'tcx>, CValue<'tcx>) -> CValue<'tcx>,
) {
    assert_eq!(x.layout(), y.layout());
    let layout = x.layout();

    let (lane_count, _lane_ty) = layout.ty.simd_size_and_type(fx.tcx);
    let (ret_lane_count, _ret_lane_ty) = ret.layout().ty.simd_size_and_type(fx.tcx);
    assert_eq!(lane_count, ret_lane_count);

    for lane_idx in 0..lane_count {
        let x_lane = x.value_lane(fx, lane_idx);
        let y_lane = y.value_lane(fx, lane_idx);

        let res_lane = f(fx, x_lane, y_lane);

        ret.place_lane(fx, lane_idx).write_cvalue(fx, res_lane);
    }
}

fn simd_pair_for_each_lane<'tcx>(
    fx: &mut FunctionCx<'_, '_, 'tcx>,
    x: CValue<'tcx>,
    y: CValue<'tcx>,
    ret: CPlace<'tcx>,
    f: &dyn Fn(&mut FunctionCx<'_, '_, 'tcx>, Ty<'tcx>, Ty<'tcx>, Value, Value) -> Value,
) {
    assert_eq!(x.layout(), y.layout());
    let layout = x.layout();

    let (lane_count, lane_ty) = layout.ty.simd_size_and_type(fx.tcx);
    let lane_layout = fx.layout_of(lane_ty);
    let (ret_lane_count, ret_lane_ty) = ret.layout().ty.simd_size_and_type(fx.tcx);
    let ret_lane_layout = fx.layout_of(ret_lane_ty);
    assert_eq!(lane_count, ret_lane_count);

    for lane_idx in 0..lane_count {
        let x_lane = x.value_lane(fx, lane_idx).load_scalar(fx);
        let y_lane = y.value_lane(fx, lane_idx).load_scalar(fx);

        let res_lane = f(fx, lane_layout.ty, ret_lane_layout.ty, x_lane, y_lane);
        let res_lane = CValue::by_val(res_lane, ret_lane_layout);

        ret.place_lane(fx, lane_idx).write_cvalue(fx, res_lane);
    }
}

fn simd_reduce<'tcx>(
    fx: &mut FunctionCx<'_, '_, 'tcx>,
    val: CValue<'tcx>,
    acc: Option<Value>,
    ret: CPlace<'tcx>,
    f: &dyn Fn(&mut FunctionCx<'_, '_, 'tcx>, Ty<'tcx>, Value, Value) -> Value,
) {
    let (lane_count, lane_ty) = val.layout().ty.simd_size_and_type(fx.tcx);
    let lane_layout = fx.layout_of(lane_ty);
    assert_eq!(lane_layout, ret.layout());

    let (mut res_val, start_lane) =
        if let Some(acc) = acc { (acc, 0) } else { (val.value_lane(fx, 0).load_scalar(fx), 1) };
    for lane_idx in start_lane..lane_count {
        let lane = val.value_lane(fx, lane_idx).load_scalar(fx);
        res_val = f(fx, lane_layout.ty, res_val, lane);
    }
    let res = CValue::by_val(res_val, lane_layout);
    ret.write_cvalue(fx, res);
}

// FIXME move all uses to `simd_reduce`
fn simd_reduce_bool<'tcx>(
    fx: &mut FunctionCx<'_, '_, 'tcx>,
    val: CValue<'tcx>,
    ret: CPlace<'tcx>,
    f: &dyn Fn(&mut FunctionCx<'_, '_, 'tcx>, Value, Value) -> Value,
) {
    let (lane_count, _lane_ty) = val.layout().ty.simd_size_and_type(fx.tcx);
    assert!(ret.layout().ty.is_bool());

    let res_val = val.value_lane(fx, 0).load_scalar(fx);
    let mut res_val = fx.bcx.ins().band_imm(res_val, 1); // mask to boolean
    for lane_idx in 1..lane_count {
        let lane = val.value_lane(fx, lane_idx).load_scalar(fx);
        let lane = fx.bcx.ins().band_imm(lane, 1); // mask to boolean
        res_val = f(fx, res_val, lane);
    }
    let res_val = if fx.bcx.func.dfg.value_type(res_val) != types::I8 {
        fx.bcx.ins().ireduce(types::I8, res_val)
    } else {
        res_val
    };
    let res = CValue::by_val(res_val, ret.layout());
    ret.write_cvalue(fx, res);
}

fn bool_to_zero_or_max_uint<'tcx>(
    fx: &mut FunctionCx<'_, '_, 'tcx>,
    ty: Ty<'tcx>,
    val: Value,
) -> Value {
    let ty = fx.clif_type(ty).unwrap();

    let int_ty = match ty {
        types::F32 => types::I32,
        types::F64 => types::I64,
        ty => ty,
    };

    let val = fx.bcx.ins().bint(int_ty, val);
    let mut res = fx.bcx.ins().ineg(val);

    if ty.is_float() {
        res = fx.bcx.ins().bitcast(ty, res);
    }

    res
}

pub(crate) fn codegen_intrinsic_call<'tcx>(
    fx: &mut FunctionCx<'_, '_, 'tcx>,
    instance: Instance<'tcx>,
    args: &[mir::Operand<'tcx>],
    destination: CPlace<'tcx>,
    target: Option<BasicBlock>,
    source_info: mir::SourceInfo,
) {
    let intrinsic = fx.tcx.item_name(instance.def_id());
    let substs = instance.substs;

    let target = if let Some(target) = target {
        target
    } else {
        // Insert non returning intrinsics here
        match intrinsic {
            sym::abort => {
                fx.bcx.ins().trap(TrapCode::User(0));
            }
            sym::transmute => {
                crate::base::codegen_panic(fx, "Transmuting to uninhabited type.", source_info);
            }
            _ => unimplemented!("unsupported intrinsic {}", intrinsic),
        }
        return;
    };

    if intrinsic.as_str().starts_with("simd_") {
        self::simd::codegen_simd_intrinsic_call(
            fx,
            intrinsic,
            substs,
            args,
            destination,
            source_info.span,
        );
        let ret_block = fx.get_block(target);
        fx.bcx.ins().jump(ret_block, &[]);
    } else if codegen_float_intrinsic_call(fx, intrinsic, args, destination) {
        let ret_block = fx.get_block(target);
        fx.bcx.ins().jump(ret_block, &[]);
    } else {
        codegen_regular_intrinsic_call(
            fx,
            instance,
            intrinsic,
            substs,
            args,
            destination,
            Some(target),
            source_info,
        );
    }
}

fn codegen_float_intrinsic_call<'tcx>(
    fx: &mut FunctionCx<'_, '_, 'tcx>,
    intrinsic: Symbol,
    args: &[mir::Operand<'tcx>],
    ret: CPlace<'tcx>,
) -> bool {
    let (name, arg_count, ty) = match intrinsic {
        sym::expf32 => ("expf", 1, fx.tcx.types.f32),
        sym::expf64 => ("exp", 1, fx.tcx.types.f64),
        sym::exp2f32 => ("exp2f", 1, fx.tcx.types.f32),
        sym::exp2f64 => ("exp2", 1, fx.tcx.types.f64),
        sym::sqrtf32 => ("sqrtf", 1, fx.tcx.types.f32),
        sym::sqrtf64 => ("sqrt", 1, fx.tcx.types.f64),
        sym::powif32 => ("__powisf2", 2, fx.tcx.types.f32), // compiler-builtins
        sym::powif64 => ("__powidf2", 2, fx.tcx.types.f64), // compiler-builtins
        sym::powf32 => ("powf", 2, fx.tcx.types.f32),
        sym::powf64 => ("pow", 2, fx.tcx.types.f64),
        sym::logf32 => ("logf", 1, fx.tcx.types.f32),
        sym::logf64 => ("log", 1, fx.tcx.types.f64),
        sym::log2f32 => ("log2f", 1, fx.tcx.types.f32),
        sym::log2f64 => ("log2", 1, fx.tcx.types.f64),
        sym::log10f32 => ("log10f", 1, fx.tcx.types.f32),
        sym::log10f64 => ("log10", 1, fx.tcx.types.f64),
        sym::fabsf32 => ("fabsf", 1, fx.tcx.types.f32),
        sym::fabsf64 => ("fabs", 1, fx.tcx.types.f64),
        sym::fmaf32 => ("fmaf", 3, fx.tcx.types.f32),
        sym::fmaf64 => ("fma", 3, fx.tcx.types.f64),
        sym::copysignf32 => ("copysignf", 2, fx.tcx.types.f32),
        sym::copysignf64 => ("copysign", 2, fx.tcx.types.f64),
        sym::floorf32 => ("floorf", 1, fx.tcx.types.f32),
        sym::floorf64 => ("floor", 1, fx.tcx.types.f64),
        sym::ceilf32 => ("ceilf", 1, fx.tcx.types.f32),
        sym::ceilf64 => ("ceil", 1, fx.tcx.types.f64),
        sym::truncf32 => ("truncf", 1, fx.tcx.types.f32),
        sym::truncf64 => ("trunc", 1, fx.tcx.types.f64),
        sym::roundf32 => ("roundf", 1, fx.tcx.types.f32),
        sym::roundf64 => ("round", 1, fx.tcx.types.f64),
        sym::sinf32 => ("sinf", 1, fx.tcx.types.f32),
        sym::sinf64 => ("sin", 1, fx.tcx.types.f64),
        sym::cosf32 => ("cosf", 1, fx.tcx.types.f32),
        sym::cosf64 => ("cos", 1, fx.tcx.types.f64),
        _ => return false,
    };

    if args.len() != arg_count {
        bug!("wrong number of args for intrinsic {:?}", intrinsic);
    }

    let (a, b, c);
    let args = match args {
        [x] => {
            a = [codegen_operand(fx, x)];
            &a as &[_]
        }
        [x, y] => {
            b = [codegen_operand(fx, x), codegen_operand(fx, y)];
            &b
        }
        [x, y, z] => {
            c = [codegen_operand(fx, x), codegen_operand(fx, y), codegen_operand(fx, z)];
            &c
        }
        _ => unreachable!(),
    };

    let layout = fx.layout_of(ty);
    let res = match intrinsic {
        sym::fmaf32 | sym::fmaf64 => {
            let a = args[0].load_scalar(fx);
            let b = args[1].load_scalar(fx);
            let c = args[2].load_scalar(fx);
            CValue::by_val(fx.bcx.ins().fma(a, b, c), layout)
        }
        sym::copysignf32 | sym::copysignf64 => {
            let a = args[0].load_scalar(fx);
            let b = args[1].load_scalar(fx);
            CValue::by_val(fx.bcx.ins().fcopysign(a, b), layout)
        }
        sym::fabsf32
        | sym::fabsf64
        | sym::floorf32
        | sym::floorf64
        | sym::ceilf32
        | sym::ceilf64
        | sym::truncf32
        | sym::truncf64 => {
            let a = args[0].load_scalar(fx);

            let val = match intrinsic {
                sym::fabsf32 | sym::fabsf64 => fx.bcx.ins().fabs(a),
                sym::floorf32 | sym::floorf64 => fx.bcx.ins().floor(a),
                sym::ceilf32 | sym::ceilf64 => fx.bcx.ins().ceil(a),
                sym::truncf32 | sym::truncf64 => fx.bcx.ins().trunc(a),
                _ => unreachable!(),
            };

            CValue::by_val(val, layout)
        }
        // These intrinsics aren't supported natively by Cranelift.
        // Lower them to a libcall.
        _ => fx.easy_call(name, &args, ty),
    };

    ret.write_cvalue(fx, res);

    true
}

fn codegen_regular_intrinsic_call<'tcx>(
    fx: &mut FunctionCx<'_, '_, 'tcx>,
    instance: Instance<'tcx>,
    intrinsic: Symbol,
    substs: SubstsRef<'tcx>,
    args: &[mir::Operand<'tcx>],
    ret: CPlace<'tcx>,
    destination: Option<BasicBlock>,
    source_info: mir::SourceInfo,
) {
    let usize_layout = fx.layout_of(fx.tcx.types.usize);

    match intrinsic {
        sym::likely | sym::unlikely => {
            intrinsic_args!(fx, args => (a); intrinsic);

            ret.write_cvalue(fx, a);
        }
        sym::breakpoint => {
            intrinsic_args!(fx, args => (); intrinsic);

            fx.bcx.ins().debugtrap();
        }
        sym::copy | sym::copy_nonoverlapping => {
            intrinsic_args!(fx, args => (src, dst, count); intrinsic);
            let src = src.load_scalar(fx);
            let dst = dst.load_scalar(fx);
            let count = count.load_scalar(fx);

            let elem_ty = substs.type_at(0);
            let elem_size: u64 = fx.layout_of(elem_ty).size.bytes();
            assert_eq!(args.len(), 3);
            let byte_amount =
                if elem_size != 1 { fx.bcx.ins().imul_imm(count, elem_size as i64) } else { count };

            if intrinsic == sym::copy_nonoverlapping {
                // FIXME emit_small_memcpy
                fx.bcx.call_memcpy(fx.target_config, dst, src, byte_amount);
            } else {
                // FIXME emit_small_memmove
                fx.bcx.call_memmove(fx.target_config, dst, src, byte_amount);
            }
        }
        sym::volatile_copy_memory | sym::volatile_copy_nonoverlapping_memory => {
            // NOTE: the volatile variants have src and dst swapped
            intrinsic_args!(fx, args => (dst, src, count); intrinsic);
            let dst = dst.load_scalar(fx);
            let src = src.load_scalar(fx);
            let count = count.load_scalar(fx);

            let elem_ty = substs.type_at(0);
            let elem_size: u64 = fx.layout_of(elem_ty).size.bytes();
            assert_eq!(args.len(), 3);
            let byte_amount =
                if elem_size != 1 { fx.bcx.ins().imul_imm(count, elem_size as i64) } else { count };

            // FIXME make the copy actually volatile when using emit_small_mem{cpy,move}
            if intrinsic == sym::volatile_copy_nonoverlapping_memory {
                // FIXME emit_small_memcpy
                fx.bcx.call_memcpy(fx.target_config, dst, src, byte_amount);
            } else {
                // FIXME emit_small_memmove
                fx.bcx.call_memmove(fx.target_config, dst, src, byte_amount);
            }
        }
        sym::size_of_val => {
            intrinsic_args!(fx, args => (ptr); intrinsic);

            let layout = fx.layout_of(substs.type_at(0));
            // Note: Can't use is_unsized here as truly unsized types need to take the fixed size
            // branch
            let size = if let Abi::ScalarPair(_, _) = ptr.layout().abi {
                let (_ptr, info) = ptr.load_scalar_pair(fx);
                let (size, _align) = crate::unsize::size_and_align_of_dst(fx, layout, info);
                size
            } else {
                fx.bcx.ins().iconst(fx.pointer_type, layout.size.bytes() as i64)
            };
            ret.write_cvalue(fx, CValue::by_val(size, usize_layout));
        }
        sym::min_align_of_val => {
            intrinsic_args!(fx, args => (ptr); intrinsic);

            let layout = fx.layout_of(substs.type_at(0));
            // Note: Can't use is_unsized here as truly unsized types need to take the fixed size
            // branch
            let align = if let Abi::ScalarPair(_, _) = ptr.layout().abi {
                let (_ptr, info) = ptr.load_scalar_pair(fx);
                let (_size, align) = crate::unsize::size_and_align_of_dst(fx, layout, info);
                align
            } else {
                fx.bcx.ins().iconst(fx.pointer_type, layout.align.abi.bytes() as i64)
            };
            ret.write_cvalue(fx, CValue::by_val(align, usize_layout));
        }

        sym::vtable_size => {
            intrinsic_args!(fx, args => (vtable); intrinsic);
            let vtable = vtable.load_scalar(fx);

            let size = crate::vtable::size_of_obj(fx, vtable);
            ret.write_cvalue(fx, CValue::by_val(size, usize_layout));
        }

        sym::vtable_align => {
            intrinsic_args!(fx, args => (vtable); intrinsic);
            let vtable = vtable.load_scalar(fx);

            let align = crate::vtable::min_align_of_obj(fx, vtable);
            ret.write_cvalue(fx, CValue::by_val(align, usize_layout));
        }

        sym::unchecked_add
        | sym::unchecked_sub
        | sym::unchecked_mul
        | sym::unchecked_div
        | sym::exact_div
        | sym::unchecked_rem
        | sym::unchecked_shl
        | sym::unchecked_shr => {
            intrinsic_args!(fx, args => (x, y); intrinsic);

            // FIXME trap on overflow
            let bin_op = match intrinsic {
                sym::unchecked_add => BinOp::Add,
                sym::unchecked_sub => BinOp::Sub,
                sym::unchecked_mul => BinOp::Mul,
                sym::unchecked_div | sym::exact_div => BinOp::Div,
                sym::unchecked_rem => BinOp::Rem,
                sym::unchecked_shl => BinOp::Shl,
                sym::unchecked_shr => BinOp::Shr,
                _ => unreachable!(),
            };
            let res = crate::num::codegen_int_binop(fx, bin_op, x, y);
            ret.write_cvalue(fx, res);
        }
        sym::add_with_overflow | sym::sub_with_overflow | sym::mul_with_overflow => {
            intrinsic_args!(fx, args => (x, y); intrinsic);

            assert_eq!(x.layout().ty, y.layout().ty);
            let bin_op = match intrinsic {
                sym::add_with_overflow => BinOp::Add,
                sym::sub_with_overflow => BinOp::Sub,
                sym::mul_with_overflow => BinOp::Mul,
                _ => unreachable!(),
            };

            let res = crate::num::codegen_checked_int_binop(fx, bin_op, x, y);
            ret.write_cvalue(fx, res);
        }
        sym::saturating_add | sym::saturating_sub => {
            intrinsic_args!(fx, args => (lhs, rhs); intrinsic);

            assert_eq!(lhs.layout().ty, rhs.layout().ty);
            let bin_op = match intrinsic {
                sym::saturating_add => BinOp::Add,
                sym::saturating_sub => BinOp::Sub,
                _ => unreachable!(),
            };

            let res = crate::num::codegen_saturating_int_binop(fx, bin_op, lhs, rhs);
            ret.write_cvalue(fx, res);
        }
        sym::rotate_left => {
            intrinsic_args!(fx, args => (x, y); intrinsic);
            let y = y.load_scalar(fx);

            let layout = x.layout();
            let x = x.load_scalar(fx);
            let res = fx.bcx.ins().rotl(x, y);
            ret.write_cvalue(fx, CValue::by_val(res, layout));
        }
        sym::rotate_right => {
            intrinsic_args!(fx, args => (x, y); intrinsic);
            let y = y.load_scalar(fx);

            let layout = x.layout();
            let x = x.load_scalar(fx);
            let res = fx.bcx.ins().rotr(x, y);
            ret.write_cvalue(fx, CValue::by_val(res, layout));
        }

        // The only difference between offset and arith_offset is regarding UB. Because Cranelift
        // doesn't have UB both are codegen'ed the same way
        sym::offset | sym::arith_offset => {
            intrinsic_args!(fx, args => (base, offset); intrinsic);
            let offset = offset.load_scalar(fx);

            let pointee_ty = base.layout().ty.builtin_deref(true).unwrap().ty;
            let pointee_size = fx.layout_of(pointee_ty).size.bytes();
            let ptr_diff = if pointee_size != 1 {
                fx.bcx.ins().imul_imm(offset, pointee_size as i64)
            } else {
                offset
            };
            let base_val = base.load_scalar(fx);
            let res = fx.bcx.ins().iadd(base_val, ptr_diff);
            ret.write_cvalue(fx, CValue::by_val(res, base.layout()));
        }

        sym::ptr_mask => {
            intrinsic_args!(fx, args => (ptr, mask); intrinsic);
            let ptr = ptr.load_scalar(fx);
            let mask = mask.load_scalar(fx);
            fx.bcx.ins().band(ptr, mask);
        }

        sym::transmute => {
            intrinsic_args!(fx, args => (from); intrinsic);

            ret.write_cvalue_transmute(fx, from);
        }
        sym::write_bytes | sym::volatile_set_memory => {
            intrinsic_args!(fx, args => (dst, val, count); intrinsic);
            let val = val.load_scalar(fx);
            let count = count.load_scalar(fx);

            let pointee_ty = dst.layout().ty.builtin_deref(true).unwrap().ty;
            let pointee_size = fx.layout_of(pointee_ty).size.bytes();
            let count = if pointee_size != 1 {
                fx.bcx.ins().imul_imm(count, pointee_size as i64)
            } else {
                count
            };
            let dst_ptr = dst.load_scalar(fx);
            // FIXME make the memset actually volatile when switching to emit_small_memset
            // FIXME use emit_small_memset
            fx.bcx.call_memset(fx.target_config, dst_ptr, val, count);
        }
        sym::ctlz | sym::ctlz_nonzero => {
            intrinsic_args!(fx, args => (arg); intrinsic);
            let val = arg.load_scalar(fx);

            // FIXME trap on `ctlz_nonzero` with zero arg.
            let res = fx.bcx.ins().clz(val);
            let res = CValue::by_val(res, arg.layout());
            ret.write_cvalue(fx, res);
        }
        sym::cttz | sym::cttz_nonzero => {
            intrinsic_args!(fx, args => (arg); intrinsic);
            let val = arg.load_scalar(fx);

            // FIXME trap on `cttz_nonzero` with zero arg.
            let res = fx.bcx.ins().ctz(val);
            let res = CValue::by_val(res, arg.layout());
            ret.write_cvalue(fx, res);
        }
        sym::ctpop => {
            intrinsic_args!(fx, args => (arg); intrinsic);
            let val = arg.load_scalar(fx);

            let res = fx.bcx.ins().popcnt(val);
            let res = CValue::by_val(res, arg.layout());
            ret.write_cvalue(fx, res);
        }
        sym::bitreverse => {
            intrinsic_args!(fx, args => (arg); intrinsic);
            let val = arg.load_scalar(fx);

            let res = fx.bcx.ins().bitrev(val);
            let res = CValue::by_val(res, arg.layout());
            ret.write_cvalue(fx, res);
        }
        sym::bswap => {
            // FIXME(CraneStation/cranelift#794) add bswap instruction to cranelift
            fn swap(bcx: &mut FunctionBuilder<'_>, v: Value) -> Value {
                match bcx.func.dfg.value_type(v) {
                    types::I8 => v,

                    // https://code.woboq.org/gcc/include/bits/byteswap.h.html
                    types::I16 => {
                        let tmp1 = bcx.ins().ishl_imm(v, 8);
                        let n1 = bcx.ins().band_imm(tmp1, 0xFF00);

                        let tmp2 = bcx.ins().ushr_imm(v, 8);
                        let n2 = bcx.ins().band_imm(tmp2, 0x00FF);

                        bcx.ins().bor(n1, n2)
                    }
                    types::I32 => {
                        let tmp1 = bcx.ins().ishl_imm(v, 24);
                        let n1 = bcx.ins().band_imm(tmp1, 0xFF00_0000);

                        let tmp2 = bcx.ins().ishl_imm(v, 8);
                        let n2 = bcx.ins().band_imm(tmp2, 0x00FF_0000);

                        let tmp3 = bcx.ins().ushr_imm(v, 8);
                        let n3 = bcx.ins().band_imm(tmp3, 0x0000_FF00);

                        let tmp4 = bcx.ins().ushr_imm(v, 24);
                        let n4 = bcx.ins().band_imm(tmp4, 0x0000_00FF);

                        let or_tmp1 = bcx.ins().bor(n1, n2);
                        let or_tmp2 = bcx.ins().bor(n3, n4);
                        bcx.ins().bor(or_tmp1, or_tmp2)
                    }
                    types::I64 => {
                        let tmp1 = bcx.ins().ishl_imm(v, 56);
                        let n1 = bcx.ins().band_imm(tmp1, 0xFF00_0000_0000_0000u64 as i64);

                        let tmp2 = bcx.ins().ishl_imm(v, 40);
                        let n2 = bcx.ins().band_imm(tmp2, 0x00FF_0000_0000_0000u64 as i64);

                        let tmp3 = bcx.ins().ishl_imm(v, 24);
                        let n3 = bcx.ins().band_imm(tmp3, 0x0000_FF00_0000_0000u64 as i64);

                        let tmp4 = bcx.ins().ishl_imm(v, 8);
                        let n4 = bcx.ins().band_imm(tmp4, 0x0000_00FF_0000_0000u64 as i64);

                        let tmp5 = bcx.ins().ushr_imm(v, 8);
                        let n5 = bcx.ins().band_imm(tmp5, 0x0000_0000_FF00_0000u64 as i64);

                        let tmp6 = bcx.ins().ushr_imm(v, 24);
                        let n6 = bcx.ins().band_imm(tmp6, 0x0000_0000_00FF_0000u64 as i64);

                        let tmp7 = bcx.ins().ushr_imm(v, 40);
                        let n7 = bcx.ins().band_imm(tmp7, 0x0000_0000_0000_FF00u64 as i64);

                        let tmp8 = bcx.ins().ushr_imm(v, 56);
                        let n8 = bcx.ins().band_imm(tmp8, 0x0000_0000_0000_00FFu64 as i64);

                        let or_tmp1 = bcx.ins().bor(n1, n2);
                        let or_tmp2 = bcx.ins().bor(n3, n4);
                        let or_tmp3 = bcx.ins().bor(n5, n6);
                        let or_tmp4 = bcx.ins().bor(n7, n8);

                        let or_tmp5 = bcx.ins().bor(or_tmp1, or_tmp2);
                        let or_tmp6 = bcx.ins().bor(or_tmp3, or_tmp4);
                        bcx.ins().bor(or_tmp5, or_tmp6)
                    }
                    types::I128 => {
                        let (lo, hi) = bcx.ins().isplit(v);
                        let lo = swap(bcx, lo);
                        let hi = swap(bcx, hi);
                        bcx.ins().iconcat(hi, lo)
                    }
                    ty => unreachable!("bswap {}", ty),
                }
            }
            intrinsic_args!(fx, args => (arg); intrinsic);
            let val = arg.load_scalar(fx);

            let res = CValue::by_val(swap(&mut fx.bcx, val), arg.layout());
            ret.write_cvalue(fx, res);
        }
        sym::assert_inhabited | sym::assert_zero_valid | sym::assert_uninit_valid => {
            intrinsic_args!(fx, args => (); intrinsic);

            let layout = fx.layout_of(substs.type_at(0));
            if layout.abi.is_uninhabited() {
                with_no_trimmed_paths!({
                    crate::base::codegen_panic(
                        fx,
                        &format!("attempted to instantiate uninhabited type `{}`", layout.ty),
                        source_info,
                    )
                });
                return;
            }

            if intrinsic == sym::assert_zero_valid && !fx.tcx.permits_zero_init(layout) {
                with_no_trimmed_paths!({
                    crate::base::codegen_panic(
                        fx,
                        &format!(
                            "attempted to zero-initialize type `{}`, which is invalid",
                            layout.ty
                        ),
                        source_info,
                    );
                });
                return;
            }

            if intrinsic == sym::assert_uninit_valid && !fx.tcx.permits_uninit_init(layout) {
                with_no_trimmed_paths!({
                    crate::base::codegen_panic(
                        fx,
                        &format!(
                            "attempted to leave type `{}` uninitialized, which is invalid",
                            layout.ty
                        ),
                        source_info,
                    )
                });
                return;
            }
        }

        sym::volatile_load | sym::unaligned_volatile_load => {
            intrinsic_args!(fx, args => (ptr); intrinsic);

            // Cranelift treats loads as volatile by default
            // FIXME correctly handle unaligned_volatile_load
            let inner_layout = fx.layout_of(ptr.layout().ty.builtin_deref(true).unwrap().ty);
            let val = CValue::by_ref(Pointer::new(ptr.load_scalar(fx)), inner_layout);
            ret.write_cvalue(fx, val);
        }
        sym::volatile_store | sym::unaligned_volatile_store => {
            intrinsic_args!(fx, args => (ptr, val); intrinsic);
            let ptr = ptr.load_scalar(fx);

            // Cranelift treats stores as volatile by default
            // FIXME correctly handle unaligned_volatile_store
            let dest = CPlace::for_ptr(Pointer::new(ptr), val.layout());
            dest.write_cvalue(fx, val);
        }

        sym::pref_align_of
        | sym::needs_drop
        | sym::type_id
        | sym::type_name
        | sym::variant_count => {
            intrinsic_args!(fx, args => (); intrinsic);

            let const_val =
                fx.tcx.const_eval_instance(ParamEnv::reveal_all(), instance, None).unwrap();
            let val = crate::constant::codegen_const_value(fx, const_val, ret.layout().ty);
            ret.write_cvalue(fx, val);
        }

        sym::ptr_offset_from | sym::ptr_offset_from_unsigned => {
            intrinsic_args!(fx, args => (ptr, base); intrinsic);
            let ptr = ptr.load_scalar(fx);
            let base = base.load_scalar(fx);
            let ty = substs.type_at(0);

            let pointee_size: u64 = fx.layout_of(ty).size.bytes();
            let diff_bytes = fx.bcx.ins().isub(ptr, base);
            // FIXME this can be an exact division.
            let val = if intrinsic == sym::ptr_offset_from_unsigned {
                let usize_layout = fx.layout_of(fx.tcx.types.usize);
                // Because diff_bytes ULE isize::MAX, this would be fine as signed,
                // but unsigned is slightly easier to codegen, so might as well.
                CValue::by_val(fx.bcx.ins().udiv_imm(diff_bytes, pointee_size as i64), usize_layout)
            } else {
                let isize_layout = fx.layout_of(fx.tcx.types.isize);
                CValue::by_val(fx.bcx.ins().sdiv_imm(diff_bytes, pointee_size as i64), isize_layout)
            };
            ret.write_cvalue(fx, val);
        }

        sym::ptr_guaranteed_cmp => {
            intrinsic_args!(fx, args => (a, b); intrinsic);

<<<<<<< HEAD
            let val = crate::num::codegen_ptr_binop(fx, BinOp::Eq, a, b);
            ret.write_cvalue(fx, val);
=======
            let val = crate::num::codegen_ptr_binop(fx, BinOp::Eq, a, b).load_scalar(fx);
            ret.write_cvalue(fx, CValue::by_val(val, fx.layout_of(fx.tcx.types.u8)));
>>>>>>> 266e9678
        }

        sym::caller_location => {
            intrinsic_args!(fx, args => (); intrinsic);

            let caller_location = fx.get_caller_location(source_info);
            ret.write_cvalue(fx, caller_location);
        }

        _ if intrinsic.as_str().starts_with("atomic_fence") => {
            intrinsic_args!(fx, args => (); intrinsic);

            fx.bcx.ins().fence();
        }
        _ if intrinsic.as_str().starts_with("atomic_singlethreadfence") => {
            intrinsic_args!(fx, args => (); intrinsic);

            // FIXME use a compiler fence once Cranelift supports it
            fx.bcx.ins().fence();
        }
        _ if intrinsic.as_str().starts_with("atomic_load") => {
            intrinsic_args!(fx, args => (ptr); intrinsic);
            let ptr = ptr.load_scalar(fx);

            let ty = substs.type_at(0);
            match ty.kind() {
                ty::Uint(UintTy::U128) | ty::Int(IntTy::I128) => {
                    // FIXME implement 128bit atomics
                    if fx.tcx.is_compiler_builtins(LOCAL_CRATE) {
                        // special case for compiler-builtins to avoid having to patch it
                        crate::trap::trap_unimplemented(fx, "128bit atomics not yet supported");
                        return;
                    } else {
                        fx.tcx
                            .sess
                            .span_fatal(source_info.span, "128bit atomics not yet supported");
                    }
                }
                ty::Uint(_) | ty::Int(_) | ty::RawPtr(..) => {}
                _ => {
                    report_atomic_type_validation_error(fx, intrinsic, source_info.span, ty);
                    return;
                }
            }
            let clif_ty = fx.clif_type(ty).unwrap();

            let val = fx.bcx.ins().atomic_load(clif_ty, MemFlags::trusted(), ptr);

            let val = CValue::by_val(val, fx.layout_of(ty));
            ret.write_cvalue(fx, val);
        }
        _ if intrinsic.as_str().starts_with("atomic_store") => {
            intrinsic_args!(fx, args => (ptr, val); intrinsic);
            let ptr = ptr.load_scalar(fx);

            let ty = substs.type_at(0);
            match ty.kind() {
                ty::Uint(UintTy::U128) | ty::Int(IntTy::I128) => {
                    // FIXME implement 128bit atomics
                    if fx.tcx.is_compiler_builtins(LOCAL_CRATE) {
                        // special case for compiler-builtins to avoid having to patch it
                        crate::trap::trap_unimplemented(fx, "128bit atomics not yet supported");
                        return;
                    } else {
                        fx.tcx
                            .sess
                            .span_fatal(source_info.span, "128bit atomics not yet supported");
                    }
                }
                ty::Uint(_) | ty::Int(_) | ty::RawPtr(..) => {}
                _ => {
                    report_atomic_type_validation_error(fx, intrinsic, source_info.span, ty);
                    return;
                }
            }

            let val = val.load_scalar(fx);

            fx.bcx.ins().atomic_store(MemFlags::trusted(), val, ptr);
        }
        _ if intrinsic.as_str().starts_with("atomic_xchg") => {
            intrinsic_args!(fx, args => (ptr, new); intrinsic);
            let ptr = ptr.load_scalar(fx);

            let layout = new.layout();
            match layout.ty.kind() {
                ty::Uint(_) | ty::Int(_) | ty::RawPtr(..) => {}
                _ => {
                    report_atomic_type_validation_error(fx, intrinsic, source_info.span, layout.ty);
                    return;
                }
            }
            let ty = fx.clif_type(layout.ty).unwrap();

            let new = new.load_scalar(fx);

            let old = fx.bcx.ins().atomic_rmw(ty, MemFlags::trusted(), AtomicRmwOp::Xchg, ptr, new);

            let old = CValue::by_val(old, layout);
            ret.write_cvalue(fx, old);
        }
        _ if intrinsic.as_str().starts_with("atomic_cxchg") => {
            // both atomic_cxchg_* and atomic_cxchgweak_*
            intrinsic_args!(fx, args => (ptr, test_old, new); intrinsic);
            let ptr = ptr.load_scalar(fx);

            let layout = new.layout();
            match layout.ty.kind() {
                ty::Uint(_) | ty::Int(_) | ty::RawPtr(..) => {}
                _ => {
                    report_atomic_type_validation_error(fx, intrinsic, source_info.span, layout.ty);
                    return;
                }
            }

            let test_old = test_old.load_scalar(fx);
            let new = new.load_scalar(fx);

            let old = fx.bcx.ins().atomic_cas(MemFlags::trusted(), ptr, test_old, new);
            let is_eq = fx.bcx.ins().icmp(IntCC::Equal, old, test_old);

            let ret_val =
                CValue::by_val_pair(old, fx.bcx.ins().bint(types::I8, is_eq), ret.layout());
            ret.write_cvalue(fx, ret_val)
        }

        _ if intrinsic.as_str().starts_with("atomic_xadd") => {
            intrinsic_args!(fx, args => (ptr, amount); intrinsic);
            let ptr = ptr.load_scalar(fx);

            let layout = amount.layout();
            match layout.ty.kind() {
                ty::Uint(_) | ty::Int(_) | ty::RawPtr(..) => {}
                _ => {
                    report_atomic_type_validation_error(fx, intrinsic, source_info.span, layout.ty);
                    return;
                }
            }
            let ty = fx.clif_type(layout.ty).unwrap();

            let amount = amount.load_scalar(fx);

            let old =
                fx.bcx.ins().atomic_rmw(ty, MemFlags::trusted(), AtomicRmwOp::Add, ptr, amount);

            let old = CValue::by_val(old, layout);
            ret.write_cvalue(fx, old);
        }
        _ if intrinsic.as_str().starts_with("atomic_xsub") => {
            intrinsic_args!(fx, args => (ptr, amount); intrinsic);
            let ptr = ptr.load_scalar(fx);

            let layout = amount.layout();
            match layout.ty.kind() {
                ty::Uint(_) | ty::Int(_) | ty::RawPtr(..) => {}
                _ => {
                    report_atomic_type_validation_error(fx, intrinsic, source_info.span, layout.ty);
                    return;
                }
            }
            let ty = fx.clif_type(layout.ty).unwrap();

            let amount = amount.load_scalar(fx);

            let old =
                fx.bcx.ins().atomic_rmw(ty, MemFlags::trusted(), AtomicRmwOp::Sub, ptr, amount);

            let old = CValue::by_val(old, layout);
            ret.write_cvalue(fx, old);
        }
        _ if intrinsic.as_str().starts_with("atomic_and") => {
            intrinsic_args!(fx, args => (ptr, src); intrinsic);
            let ptr = ptr.load_scalar(fx);

            let layout = src.layout();
            match layout.ty.kind() {
                ty::Uint(_) | ty::Int(_) | ty::RawPtr(..) => {}
                _ => {
                    report_atomic_type_validation_error(fx, intrinsic, source_info.span, layout.ty);
                    return;
                }
            }
            let ty = fx.clif_type(layout.ty).unwrap();

            let src = src.load_scalar(fx);

            let old = fx.bcx.ins().atomic_rmw(ty, MemFlags::trusted(), AtomicRmwOp::And, ptr, src);

            let old = CValue::by_val(old, layout);
            ret.write_cvalue(fx, old);
        }
        _ if intrinsic.as_str().starts_with("atomic_or") => {
            intrinsic_args!(fx, args => (ptr, src); intrinsic);
            let ptr = ptr.load_scalar(fx);

            let layout = src.layout();
            match layout.ty.kind() {
                ty::Uint(_) | ty::Int(_) | ty::RawPtr(..) => {}
                _ => {
                    report_atomic_type_validation_error(fx, intrinsic, source_info.span, layout.ty);
                    return;
                }
            }
            let ty = fx.clif_type(layout.ty).unwrap();

            let src = src.load_scalar(fx);

            let old = fx.bcx.ins().atomic_rmw(ty, MemFlags::trusted(), AtomicRmwOp::Or, ptr, src);

            let old = CValue::by_val(old, layout);
            ret.write_cvalue(fx, old);
        }
        _ if intrinsic.as_str().starts_with("atomic_xor") => {
            intrinsic_args!(fx, args => (ptr, src); intrinsic);
            let ptr = ptr.load_scalar(fx);

            let layout = src.layout();
            match layout.ty.kind() {
                ty::Uint(_) | ty::Int(_) | ty::RawPtr(..) => {}
                _ => {
                    report_atomic_type_validation_error(fx, intrinsic, source_info.span, layout.ty);
                    return;
                }
            }
            let ty = fx.clif_type(layout.ty).unwrap();

            let src = src.load_scalar(fx);

            let old = fx.bcx.ins().atomic_rmw(ty, MemFlags::trusted(), AtomicRmwOp::Xor, ptr, src);

            let old = CValue::by_val(old, layout);
            ret.write_cvalue(fx, old);
        }
        _ if intrinsic.as_str().starts_with("atomic_nand") => {
            intrinsic_args!(fx, args => (ptr, src); intrinsic);
            let ptr = ptr.load_scalar(fx);

            let layout = src.layout();
            match layout.ty.kind() {
                ty::Uint(_) | ty::Int(_) | ty::RawPtr(..) => {}
                _ => {
                    report_atomic_type_validation_error(fx, intrinsic, source_info.span, layout.ty);
                    return;
                }
            }
            let ty = fx.clif_type(layout.ty).unwrap();

            let src = src.load_scalar(fx);

            let old = fx.bcx.ins().atomic_rmw(ty, MemFlags::trusted(), AtomicRmwOp::Nand, ptr, src);

            let old = CValue::by_val(old, layout);
            ret.write_cvalue(fx, old);
        }
        _ if intrinsic.as_str().starts_with("atomic_max") => {
            intrinsic_args!(fx, args => (ptr, src); intrinsic);
            let ptr = ptr.load_scalar(fx);

            let layout = src.layout();
            match layout.ty.kind() {
                ty::Uint(_) | ty::Int(_) | ty::RawPtr(..) => {}
                _ => {
                    report_atomic_type_validation_error(fx, intrinsic, source_info.span, layout.ty);
                    return;
                }
            }
            let ty = fx.clif_type(layout.ty).unwrap();

            let src = src.load_scalar(fx);

            let old = fx.bcx.ins().atomic_rmw(ty, MemFlags::trusted(), AtomicRmwOp::Smax, ptr, src);

            let old = CValue::by_val(old, layout);
            ret.write_cvalue(fx, old);
        }
        _ if intrinsic.as_str().starts_with("atomic_umax") => {
            intrinsic_args!(fx, args => (ptr, src); intrinsic);
            let ptr = ptr.load_scalar(fx);

            let layout = src.layout();
            match layout.ty.kind() {
                ty::Uint(_) | ty::Int(_) | ty::RawPtr(..) => {}
                _ => {
                    report_atomic_type_validation_error(fx, intrinsic, source_info.span, layout.ty);
                    return;
                }
            }
            let ty = fx.clif_type(layout.ty).unwrap();

            let src = src.load_scalar(fx);

            let old = fx.bcx.ins().atomic_rmw(ty, MemFlags::trusted(), AtomicRmwOp::Umax, ptr, src);

            let old = CValue::by_val(old, layout);
            ret.write_cvalue(fx, old);
        }
        _ if intrinsic.as_str().starts_with("atomic_min") => {
            intrinsic_args!(fx, args => (ptr, src); intrinsic);
            let ptr = ptr.load_scalar(fx);

            let layout = src.layout();
            match layout.ty.kind() {
                ty::Uint(_) | ty::Int(_) | ty::RawPtr(..) => {}
                _ => {
                    report_atomic_type_validation_error(fx, intrinsic, source_info.span, layout.ty);
                    return;
                }
            }
            let ty = fx.clif_type(layout.ty).unwrap();

            let src = src.load_scalar(fx);

            let old = fx.bcx.ins().atomic_rmw(ty, MemFlags::trusted(), AtomicRmwOp::Smin, ptr, src);

            let old = CValue::by_val(old, layout);
            ret.write_cvalue(fx, old);
        }
        _ if intrinsic.as_str().starts_with("atomic_umin") => {
            intrinsic_args!(fx, args => (ptr, src); intrinsic);
            let ptr = ptr.load_scalar(fx);

            let layout = src.layout();
            match layout.ty.kind() {
                ty::Uint(_) | ty::Int(_) | ty::RawPtr(..) => {}
                _ => {
                    report_atomic_type_validation_error(fx, intrinsic, source_info.span, layout.ty);
                    return;
                }
            }
            let ty = fx.clif_type(layout.ty).unwrap();

            let src = src.load_scalar(fx);

            let old = fx.bcx.ins().atomic_rmw(ty, MemFlags::trusted(), AtomicRmwOp::Umin, ptr, src);

            let old = CValue::by_val(old, layout);
            ret.write_cvalue(fx, old);
        }

        sym::minnumf32 => {
            intrinsic_args!(fx, args => (a, b); intrinsic);
            let a = a.load_scalar(fx);
            let b = b.load_scalar(fx);

            let val = crate::num::codegen_float_min(fx, a, b);
            let val = CValue::by_val(val, fx.layout_of(fx.tcx.types.f32));
            ret.write_cvalue(fx, val);
        }
        sym::minnumf64 => {
            intrinsic_args!(fx, args => (a, b); intrinsic);
            let a = a.load_scalar(fx);
            let b = b.load_scalar(fx);

            let val = crate::num::codegen_float_min(fx, a, b);
            let val = CValue::by_val(val, fx.layout_of(fx.tcx.types.f64));
            ret.write_cvalue(fx, val);
        }
        sym::maxnumf32 => {
            intrinsic_args!(fx, args => (a, b); intrinsic);
            let a = a.load_scalar(fx);
            let b = b.load_scalar(fx);

            let val = crate::num::codegen_float_max(fx, a, b);
            let val = CValue::by_val(val, fx.layout_of(fx.tcx.types.f32));
            ret.write_cvalue(fx, val);
        }
        sym::maxnumf64 => {
            intrinsic_args!(fx, args => (a, b); intrinsic);
            let a = a.load_scalar(fx);
            let b = b.load_scalar(fx);

            let val = crate::num::codegen_float_max(fx, a, b);
            let val = CValue::by_val(val, fx.layout_of(fx.tcx.types.f64));
            ret.write_cvalue(fx, val);
        }

        kw::Try => {
            intrinsic_args!(fx, args => (f, data, catch_fn); intrinsic);
            let f = f.load_scalar(fx);
            let data = data.load_scalar(fx);
            let _catch_fn = catch_fn.load_scalar(fx);

            // FIXME once unwinding is supported, change this to actually catch panics
            let f_sig = fx.bcx.func.import_signature(Signature {
                call_conv: fx.target_config.default_call_conv,
                params: vec![AbiParam::new(pointer_ty(fx.tcx))],
                returns: vec![],
            });

            fx.bcx.ins().call_indirect(f_sig, f, &[data]);

            let layout = ret.layout();
            let ret_val = CValue::const_val(fx, layout, ty::ScalarInt::null(layout.size));
            ret.write_cvalue(fx, ret_val);
        }

        sym::fadd_fast | sym::fsub_fast | sym::fmul_fast | sym::fdiv_fast | sym::frem_fast => {
            intrinsic_args!(fx, args => (x, y); intrinsic);

            let res = crate::num::codegen_float_binop(
                fx,
                match intrinsic {
                    sym::fadd_fast => BinOp::Add,
                    sym::fsub_fast => BinOp::Sub,
                    sym::fmul_fast => BinOp::Mul,
                    sym::fdiv_fast => BinOp::Div,
                    sym::frem_fast => BinOp::Rem,
                    _ => unreachable!(),
                },
                x,
                y,
            );
            ret.write_cvalue(fx, res);
        }
        sym::float_to_int_unchecked => {
            intrinsic_args!(fx, args => (f); intrinsic);
            let f = f.load_scalar(fx);

            let res = crate::cast::clif_int_or_float_cast(
                fx,
                f,
                false,
                fx.clif_type(ret.layout().ty).unwrap(),
                type_sign(ret.layout().ty),
            );
            ret.write_cvalue(fx, CValue::by_val(res, ret.layout()));
        }

        sym::raw_eq => {
            intrinsic_args!(fx, args => (lhs_ref, rhs_ref); intrinsic);
            let lhs_ref = lhs_ref.load_scalar(fx);
            let rhs_ref = rhs_ref.load_scalar(fx);

            let size = fx.layout_of(substs.type_at(0)).layout.size();
            // FIXME add and use emit_small_memcmp
            let is_eq_value = if size == Size::ZERO {
                // No bytes means they're trivially equal
                fx.bcx.ins().iconst(types::I8, 1)
            } else if let Some(clty) = size.bits().try_into().ok().and_then(Type::int) {
                // Can't use `trusted` for these loads; they could be unaligned.
                let mut flags = MemFlags::new();
                flags.set_notrap();
                let lhs_val = fx.bcx.ins().load(clty, flags, lhs_ref, 0);
                let rhs_val = fx.bcx.ins().load(clty, flags, rhs_ref, 0);
                let eq = fx.bcx.ins().icmp(IntCC::Equal, lhs_val, rhs_val);
                fx.bcx.ins().bint(types::I8, eq)
            } else {
                // Just call `memcmp` (like slices do in core) when the
                // size is too large or it's not a power-of-two.
                let signed_bytes = i64::try_from(size.bytes()).unwrap();
                let bytes_val = fx.bcx.ins().iconst(fx.pointer_type, signed_bytes);
                let params = vec![AbiParam::new(fx.pointer_type); 3];
                let returns = vec![AbiParam::new(types::I32)];
                let args = &[lhs_ref, rhs_ref, bytes_val];
                let cmp = fx.lib_call("memcmp", params, returns, args)[0];
                let eq = fx.bcx.ins().icmp_imm(IntCC::Equal, cmp, 0);
                fx.bcx.ins().bint(types::I8, eq)
            };
            ret.write_cvalue(fx, CValue::by_val(is_eq_value, ret.layout()));
        }

        sym::const_allocate => {
            intrinsic_args!(fx, args => (_size, _align); intrinsic);

            // returns a null pointer at runtime.
            let null = fx.bcx.ins().iconst(fx.pointer_type, 0);
            ret.write_cvalue(fx, CValue::by_val(null, ret.layout()));
        }

        sym::const_deallocate => {
            intrinsic_args!(fx, args => (_ptr, _size, _align); intrinsic);
            // nop at runtime.
        }

        sym::black_box => {
            intrinsic_args!(fx, args => (a); intrinsic);

            // FIXME implement black_box semantics
            ret.write_cvalue(fx, a);
        }

        // FIXME implement variadics in cranelift
        sym::va_copy | sym::va_arg | sym::va_end => {
            fx.tcx.sess.span_fatal(
                source_info.span,
                "Defining variadic functions is not yet supported by Cranelift",
            );
        }

        _ => {
            fx.tcx
                .sess
                .span_fatal(source_info.span, &format!("unsupported intrinsic {}", intrinsic));
        }
    }

    let ret_block = fx.get_block(destination.unwrap());
    fx.bcx.ins().jump(ret_block, &[]);
}<|MERGE_RESOLUTION|>--- conflicted
+++ resolved
@@ -813,13 +813,8 @@
         sym::ptr_guaranteed_cmp => {
             intrinsic_args!(fx, args => (a, b); intrinsic);
 
-<<<<<<< HEAD
-            let val = crate::num::codegen_ptr_binop(fx, BinOp::Eq, a, b);
-            ret.write_cvalue(fx, val);
-=======
             let val = crate::num::codegen_ptr_binop(fx, BinOp::Eq, a, b).load_scalar(fx);
             ret.write_cvalue(fx, CValue::by_val(val, fx.layout_of(fx.tcx.types.u8)));
->>>>>>> 266e9678
         }
 
         sym::caller_location => {
