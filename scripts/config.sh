--- conflicted
+++ resolved
@@ -1,9 +1,5 @@
-<<<<<<< HEAD
-#!/usr/bin/env bash
-=======
 # Note to people running shellcheck: this file should only be sourced, not executed directly.
 
->>>>>>> 5988bbd2
 set -e
 
 unamestr=$(uname)
