#!/bin/bash

dir=$(dirname "$0")
source "$dir/config.sh"

# read nightly compiler from rust-toolchain file
TOOLCHAIN=$(cat "$dir/rust-toolchain")

cmd=$1
shift || true

if [[ "$cmd" = "jit" ]]; then
<<<<<<< HEAD
cargo +${TOOLCHAIN} rustc "$@" -- --jit
else
cargo +${TOOLCHAIN} $cmd "$@"
=======
cargo "+${TOOLCHAIN}" rustc "$@" -- --jit
else
cargo "+${TOOLCHAIN}" "$cmd" "$@"
>>>>>>> 5988bbd2
fi<|MERGE_RESOLUTION|>--- conflicted
+++ resolved
@@ -10,13 +10,7 @@
 shift || true
 
 if [[ "$cmd" = "jit" ]]; then
-<<<<<<< HEAD
-cargo +${TOOLCHAIN} rustc "$@" -- --jit
-else
-cargo +${TOOLCHAIN} $cmd "$@"
-=======
 cargo "+${TOOLCHAIN}" rustc "$@" -- --jit
 else
 cargo "+${TOOLCHAIN}" "$cmd" "$@"
->>>>>>> 5988bbd2
 fi