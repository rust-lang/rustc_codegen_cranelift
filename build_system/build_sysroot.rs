use std::path::{Path, PathBuf};
use std::process::Command;
use std::{env, fs};

use crate::path::{Dirs, RelPath};
use crate::prepare::apply_patches;
use crate::rustc_info::{get_default_sysroot, get_file_name};
use crate::utils::{
<<<<<<< HEAD
    CargoProject, Compiler, LogGroup, remove_dir_if_exists, spawn_and_wait, try_hard_link,
};
use crate::{CodegenBackend, SysrootKind, config};

static DIST_DIR: RelPath = RelPath::DIST;
static BIN_DIR: RelPath = RelPath::DIST.join("bin");
static LIB_DIR: RelPath = RelPath::DIST.join("lib");
=======
    CargoProject, Compiler, LogGroup, ensure_empty_dir, spawn_and_wait, try_hard_link,
};
use crate::{CodegenBackend, SysrootKind, config};
>>>>>>> 6d35b4c9

pub(crate) fn build_sysroot(
    dirs: &Dirs,
    sysroot_kind: SysrootKind,
    cg_clif_dylib_src: &CodegenBackend,
    bootstrap_host_compiler: &Compiler,
    rustup_toolchain_name: Option<&str>,
    target_triple: String,
) -> Compiler {
    let _guard = LogGroup::guard("Build sysroot");

    eprintln!("[BUILD] sysroot {:?}", sysroot_kind);

    let dist_dir = RelPath::DIST.to_path(dirs);

    ensure_empty_dir(&dist_dir);
    fs::create_dir_all(dist_dir.join("bin")).unwrap();
    fs::create_dir_all(dist_dir.join("lib")).unwrap();

    let is_native = bootstrap_host_compiler.triple == target_triple;

    let cg_clif_dylib_path = match cg_clif_dylib_src {
        CodegenBackend::Local(src_path) => {
            // Copy the backend
            let cg_clif_dylib_path = if cfg!(windows) {
                // Windows doesn't have rpath support, so the cg_clif dylib needs to be next to the
                // binaries.
                dist_dir.join("bin")
            } else {
                dist_dir.join("lib")
            }
            .join(src_path.file_name().unwrap());
            try_hard_link(src_path, &cg_clif_dylib_path);
            CodegenBackend::Local(cg_clif_dylib_path)
        }
        CodegenBackend::Builtin(name) => CodegenBackend::Builtin(name.clone()),
    };

    // Build and copy rustc and cargo wrappers
    let wrapper_base_name = get_file_name(&bootstrap_host_compiler.rustc, "____", "bin");
    for wrapper in ["rustc-clif", "rustdoc-clif", "cargo-clif"] {
        let wrapper_name = wrapper_base_name.replace("____", wrapper);

        let mut build_cargo_wrapper_cmd = Command::new(&bootstrap_host_compiler.rustc);
        let wrapper_path = dist_dir.join(&wrapper_name);
        build_cargo_wrapper_cmd
            .arg(RelPath::SCRIPTS.to_path(dirs).join(&format!("{wrapper}.rs")))
            .arg("-o")
            .arg(&wrapper_path)
            .arg("-Cstrip=debuginfo");
        if let Some(rustup_toolchain_name) = &rustup_toolchain_name {
            build_cargo_wrapper_cmd
                .env("TOOLCHAIN_NAME", rustup_toolchain_name)
                .env_remove("CARGO")
                .env_remove("RUSTC")
                .env_remove("RUSTDOC");
        } else {
            build_cargo_wrapper_cmd
                .env_remove("TOOLCHAIN_NAME")
                .env("CARGO", &bootstrap_host_compiler.cargo)
                .env("RUSTC", &bootstrap_host_compiler.rustc)
                .env("RUSTDOC", &bootstrap_host_compiler.rustdoc);
        }
        if let CodegenBackend::Builtin(name) = cg_clif_dylib_src {
            build_cargo_wrapper_cmd.env("BUILTIN_BACKEND", name);
        }
        spawn_and_wait(build_cargo_wrapper_cmd);
        try_hard_link(wrapper_path, dist_dir.join("bin").join(wrapper_name));
    }

    let host = build_sysroot_for_triple(
        dirs,
        bootstrap_host_compiler.clone(),
        &cg_clif_dylib_path,
        sysroot_kind,
    );
    host.install_into_sysroot(&dist_dir);

    if !is_native {
        build_sysroot_for_triple(
            dirs,
            {
                let mut bootstrap_target_compiler = bootstrap_host_compiler.clone();
                bootstrap_target_compiler.triple = target_triple.clone();
                bootstrap_target_compiler.set_cross_linker_and_runner();
                bootstrap_target_compiler
            },
            &cg_clif_dylib_path,
            sysroot_kind,
        )
        .install_into_sysroot(&dist_dir);
    }

    // Copy std for the host to the lib dir. This is necessary for the jit mode to find
    // libstd.
    for lib in host.libs {
        let filename = lib.file_name().unwrap().to_str().unwrap();
        if filename.contains("std-") && !filename.contains(".rlib") {
            try_hard_link(&lib, dist_dir.join("lib").join(lib.file_name().unwrap()));
        }
    }

    let mut target_compiler = {
        let rustc_clif = dist_dir.join(wrapper_base_name.replace("____", "rustc-clif"));
        let rustdoc_clif = dist_dir.join(wrapper_base_name.replace("____", "rustdoc-clif"));

        Compiler {
            cargo: bootstrap_host_compiler.cargo.clone(),
            rustc: rustc_clif.clone(),
            rustdoc: rustdoc_clif.clone(),
            rustflags: vec![],
            rustdocflags: vec![],
            triple: target_triple,
            runner: vec![],
        }
    };
    if !is_native {
        target_compiler.set_cross_linker_and_runner();
    }
    target_compiler
}

#[must_use]
struct SysrootTarget {
    triple: String,
    libs: Vec<PathBuf>,
}

impl SysrootTarget {
    fn install_into_sysroot(&self, sysroot: &Path) {
        if self.libs.is_empty() {
            return;
        }

        let target_rustlib_lib = sysroot.join("lib").join("rustlib").join(&self.triple).join("lib");
        fs::create_dir_all(&target_rustlib_lib).unwrap();

        for lib in &self.libs {
            try_hard_link(lib, target_rustlib_lib.join(lib.file_name().unwrap()));
        }
    }
}

static STDLIB_SRC: RelPath = RelPath::BUILD.join("stdlib");
static STANDARD_LIBRARY: CargoProject =
    CargoProject::new(&STDLIB_SRC.join("library/sysroot"), "stdlib_target");
static RTSTARTUP_SYSROOT: RelPath = RelPath::BUILD.join("rtstartup");

fn build_sysroot_for_triple(
    dirs: &Dirs,
    compiler: Compiler,
    cg_clif_dylib_path: &CodegenBackend,
    sysroot_kind: SysrootKind,
) -> SysrootTarget {
    match sysroot_kind {
        SysrootKind::None => build_rtstartup(dirs, &compiler)
            .unwrap_or(SysrootTarget { triple: compiler.triple, libs: vec![] }),
        SysrootKind::Llvm => build_llvm_sysroot_for_triple(compiler),
        SysrootKind::Clif => build_clif_sysroot_for_triple(dirs, compiler, cg_clif_dylib_path),
    }
}

fn build_llvm_sysroot_for_triple(compiler: Compiler) -> SysrootTarget {
    let default_sysroot = crate::rustc_info::get_default_sysroot(&compiler.rustc);

    let mut target_libs = SysrootTarget { triple: compiler.triple, libs: vec![] };

    for entry in fs::read_dir(
        default_sysroot.join("lib").join("rustlib").join(&target_libs.triple).join("lib"),
    )
    .unwrap()
    {
        let entry = entry.unwrap();
        if entry.file_type().unwrap().is_dir() {
            continue;
        }
        let file = entry.path();
        let file_name_str = file.file_name().unwrap().to_str().unwrap();
        if (file_name_str.contains("rustc_")
            && !file_name_str.contains("rustc_std_workspace_")
            && !file_name_str.contains("rustc_demangle"))
            || file_name_str.contains("chalk")
            || file_name_str.contains("tracing")
            || file_name_str.contains("regex")
        {
            // These are large crates that are part of the rustc-dev component and are not
            // necessary to run regular programs.
            continue;
        }
        target_libs.libs.push(file);
    }

    target_libs
}

fn build_clif_sysroot_for_triple(
    dirs: &Dirs,
    mut compiler: Compiler,
    cg_clif_dylib_path: &CodegenBackend,
) -> SysrootTarget {
    let mut target_libs = SysrootTarget { triple: compiler.triple.clone(), libs: vec![] };

    if let Some(rtstartup_target_libs) = build_rtstartup(dirs, &compiler) {
        rtstartup_target_libs.install_into_sysroot(&RTSTARTUP_SYSROOT.to_path(dirs));

        target_libs.libs.extend(rtstartup_target_libs.libs);
    }

    let build_dir = STANDARD_LIBRARY.target_dir(dirs).join(&compiler.triple).join("release");

    if !config::get_bool("keep_sysroot") {
        // Cleanup the deps dir, but keep build scripts and the incremental cache for faster
        // recompilation as they are not affected by changes in cg_clif.
        ensure_empty_dir(&build_dir.join("deps"));
    }

    // Build sysroot
    let mut rustflags = vec!["-Zforce-unstable-if-unmarked".to_owned(), "-Cpanic=abort".to_owned()];
    match cg_clif_dylib_path {
        CodegenBackend::Local(path) => {
            rustflags.push(format!("-Zcodegen-backend={}", path.to_str().unwrap()));
        }
        CodegenBackend::Builtin(name) => {
            rustflags.push(format!("-Zcodegen-backend={name}"));
        }
    };
    // Necessary for MinGW to find rsbegin.o and rsend.o
    rustflags.push("--sysroot".to_owned());
    rustflags.push(RTSTARTUP_SYSROOT.to_path(dirs).to_str().unwrap().to_owned());

    // Incremental compilation by default disables mir inlining. This leads to both a decent
    // compile perf and a significant runtime perf regression. As such forcefully enable mir
    // inlining.
    rustflags.push("-Zinline-mir".to_owned());

    if let Some(prefix) = env::var_os("CG_CLIF_STDLIB_REMAP_PATH_PREFIX") {
        rustflags.push("--remap-path-prefix".to_owned());
        rustflags.push(format!(
            "{}={}",
            STDLIB_SRC.to_path(dirs).to_str().unwrap(),
            prefix.to_str().unwrap()
        ));
    }
    compiler.rustflags.extend(rustflags);
    let mut build_cmd = STANDARD_LIBRARY.build(&compiler, dirs);
    build_cmd.arg("--release");
    build_cmd.arg("--features").arg("backtrace panic-unwind compiler-builtins-no-f16-f128");
    build_cmd.env("CARGO_PROFILE_RELEASE_DEBUG", "true");
    build_cmd.env("__CARGO_DEFAULT_LIB_METADATA", "cg_clif");
    if compiler.triple.contains("apple") {
        build_cmd.env("CARGO_PROFILE_RELEASE_SPLIT_DEBUGINFO", "packed");
    }
    spawn_and_wait(build_cmd);

    for entry in fs::read_dir(build_dir.join("deps")).unwrap() {
        let entry = entry.unwrap();
        if let Some(ext) = entry.path().extension() {
            if ext == "rmeta" || ext == "d" || ext == "dSYM" || ext == "clif" {
                continue;
            }
        } else {
            continue;
        };
        target_libs.libs.push(entry.path());
    }

    target_libs
}

fn build_rtstartup(dirs: &Dirs, compiler: &Compiler) -> Option<SysrootTarget> {
    if !config::get_bool("keep_sysroot") {
        let sysroot_src_orig = get_default_sysroot(&compiler.rustc).join("lib/rustlib/src/rust");
        assert!(sysroot_src_orig.exists());

        apply_patches(dirs, "stdlib", &sysroot_src_orig, &STDLIB_SRC.to_path(dirs));
    }

    if !compiler.triple.ends_with("windows-gnu") {
        return None;
    }

    RTSTARTUP_SYSROOT.ensure_fresh(dirs);

    let rtstartup_src = STDLIB_SRC.to_path(dirs).join("library").join("rtstartup");
    let mut target_libs = SysrootTarget { triple: compiler.triple.clone(), libs: vec![] };

    for file in ["rsbegin", "rsend"] {
        let obj = RTSTARTUP_SYSROOT.to_path(dirs).join(format!("{file}.o"));
        let mut build_rtstartup_cmd = Command::new(&compiler.rustc);
        build_rtstartup_cmd
            .arg("--target")
            .arg(&compiler.triple)
            .arg("--emit=obj")
            .arg("-o")
            .arg(&obj)
            .arg(rtstartup_src.join(format!("{file}.rs")));
        spawn_and_wait(build_rtstartup_cmd);
        target_libs.libs.push(obj.clone());
    }

    Some(target_libs)
}<|MERGE_RESOLUTION|>--- conflicted
+++ resolved
@@ -6,19 +6,9 @@
 use crate::prepare::apply_patches;
 use crate::rustc_info::{get_default_sysroot, get_file_name};
 use crate::utils::{
-<<<<<<< HEAD
-    CargoProject, Compiler, LogGroup, remove_dir_if_exists, spawn_and_wait, try_hard_link,
+    ensure_empty_dir, spawn_and_wait, try_hard_link, CargoProject, Compiler, LogGroup,
 };
-use crate::{CodegenBackend, SysrootKind, config};
-
-static DIST_DIR: RelPath = RelPath::DIST;
-static BIN_DIR: RelPath = RelPath::DIST.join("bin");
-static LIB_DIR: RelPath = RelPath::DIST.join("lib");
-=======
-    CargoProject, Compiler, LogGroup, ensure_empty_dir, spawn_and_wait, try_hard_link,
-};
-use crate::{CodegenBackend, SysrootKind, config};
->>>>>>> 6d35b4c9
+use crate::{config, CodegenBackend, SysrootKind};
 
 pub(crate) fn build_sysroot(
     dirs: &Dirs,
